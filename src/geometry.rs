use std::{
    ffi::{c_void, CString},
    mem::MaybeUninit,
    os::raw::c_char,
    ptr::NonNull,
};

use num_traits::FromPrimitive;
use sfcgal_sys::{
    initialize, sfcgal_alloc_handler_t, sfcgal_error_handler_t, sfcgal_free_handler_t,
    sfcgal_geometry_alpha_shapes, sfcgal_geometry_approximate_medial_axis, sfcgal_geometry_area,
    sfcgal_geometry_area_3d, sfcgal_geometry_as_text, sfcgal_geometry_as_text_decim,
    sfcgal_geometry_clone, sfcgal_geometry_collection_add_geometry,
    sfcgal_geometry_collection_create, sfcgal_geometry_collection_geometry_n,
    sfcgal_geometry_collection_num_geometries, sfcgal_geometry_convexhull,
    sfcgal_geometry_convexhull_3d, sfcgal_geometry_covers, sfcgal_geometry_covers_3d,
    sfcgal_geometry_delete, sfcgal_geometry_difference, sfcgal_geometry_difference_3d,
    sfcgal_geometry_distance, sfcgal_geometry_distance_3d, sfcgal_geometry_extrude,
    sfcgal_geometry_extrude_polygon_straight_skeleton, sfcgal_geometry_extrude_straight_skeleton,
    sfcgal_geometry_intersection, sfcgal_geometry_intersection_3d, sfcgal_geometry_intersects,
    sfcgal_geometry_intersects_3d, sfcgal_geometry_is_3d, sfcgal_geometry_is_empty,
    sfcgal_geometry_is_measured, sfcgal_geometry_is_planar, sfcgal_geometry_is_valid,
    sfcgal_geometry_is_valid_detail, sfcgal_geometry_line_sub_string,
    sfcgal_geometry_minkowski_sum, sfcgal_geometry_offset_polygon,
    sfcgal_geometry_optimal_alpha_shapes, sfcgal_geometry_orientation,
    sfcgal_geometry_straight_skeleton, sfcgal_geometry_straight_skeleton_distance_in_m,
    sfcgal_geometry_t, sfcgal_geometry_tesselate, sfcgal_geometry_triangulate_2dz,
    sfcgal_geometry_type_id, sfcgal_geometry_union, sfcgal_geometry_union_3d,
    sfcgal_geometry_volume, sfcgal_io_read_wkt, sfcgal_multi_linestring_create,
    sfcgal_multi_point_create, sfcgal_multi_polygon_create, sfcgal_prepared_geometry_t, srid_t,
};
use sfcgal_sys::{
    /* sfcgal_solid_set_exterior_shell, */
    sfcgal_approx_convex_partition_2, sfcgal_full_version, sfcgal_geometry_as_hexwkb,
    sfcgal_geometry_as_obj, sfcgal_geometry_as_obj_file, sfcgal_geometry_as_vtk,
    sfcgal_geometry_as_vtk_file, sfcgal_geometry_as_wkb, sfcgal_geometry_buffer3d,
    sfcgal_geometry_force_lhr, sfcgal_geometry_force_rhr, sfcgal_geometry_force_valid,
    sfcgal_geometry_has_validity_flag, sfcgal_geometry_make_solid, sfcgal_geometry_rotate,
    sfcgal_geometry_rotate_2d, sfcgal_geometry_rotate_3d, sfcgal_geometry_rotate_3d_around_center,
    sfcgal_geometry_rotate_x, sfcgal_geometry_rotate_y, sfcgal_geometry_rotate_z,
    sfcgal_geometry_round, sfcgal_geometry_scale, sfcgal_geometry_scale_3d,
    sfcgal_geometry_scale_3d_around_center, sfcgal_geometry_straight_skeleton_partition,
    sfcgal_geometry_translate_2d, sfcgal_geometry_translate_3d, sfcgal_geometry_visibility_point,
    sfcgal_geometry_visibility_segment, sfcgal_greene_approx_convex_partition_2, sfcgal_init,
    sfcgal_io_read_binary_prepared, sfcgal_io_read_ewkt, sfcgal_io_read_wkb,
    sfcgal_io_write_binary_prepared, sfcgal_linestring_add_point, sfcgal_linestring_create,
    sfcgal_linestring_num_points, sfcgal_linestring_point_n, sfcgal_multi_solid_create,
    sfcgal_optimal_convex_partition_2, sfcgal_point_create, sfcgal_point_create_from_xy,
    sfcgal_point_create_from_xym, sfcgal_point_create_from_xyz, sfcgal_point_create_from_xyzm,
    sfcgal_point_m, sfcgal_point_x, sfcgal_point_y, sfcgal_point_z,
    sfcgal_polygon_add_interior_ring, sfcgal_polygon_create,
    sfcgal_polygon_create_from_exterior_ring, sfcgal_polygon_exterior_ring,
    sfcgal_polygon_interior_ring_n, sfcgal_polygon_num_interior_rings,
    sfcgal_polyhedral_surface_add_polygon, sfcgal_polyhedral_surface_create,
    sfcgal_polyhedral_surface_num_polygons, sfcgal_polyhedral_surface_polygon_n,
    sfcgal_prepared_geometry_as_ewkt, sfcgal_prepared_geometry_create,
    sfcgal_prepared_geometry_create_from_geometry, sfcgal_prepared_geometry_delete,
    sfcgal_prepared_geometry_geometry, sfcgal_prepared_geometry_set_geometry,
    sfcgal_prepared_geometry_set_srid, sfcgal_prepared_geometry_srid, sfcgal_set_alloc_handlers,
    sfcgal_set_error_handlers, sfcgal_set_geometry_validation, sfcgal_solid_add_interior_shell,
    sfcgal_solid_create, sfcgal_solid_create_from_exterior_shell, sfcgal_solid_num_shells,
    sfcgal_solid_shell_n, sfcgal_triangle_create, sfcgal_triangle_create_from_points,
    sfcgal_triangle_set_vertex, sfcgal_triangle_set_vertex_from_xy,
    sfcgal_triangle_set_vertex_from_xyz, sfcgal_triangle_vertex,
    sfcgal_triangulated_surface_add_triangle, sfcgal_triangulated_surface_create,
    sfcgal_triangulated_surface_num_triangles, sfcgal_triangulated_surface_triangle_n,
    sfcgal_version, sfcgal_y_monotone_partition_2,
};

use crate::{
    conversion::{CoordSeq, CoordType, ToSFCGALGeom},
    errors::get_last_error,
    utils::{
        _c_string_with_size, _string, check_computed_value, check_nan_value,
        check_null_prepared_geom, check_predicate, get_raw_bytes,
    },
    Result, ToSFCGAL,
};

#[repr(C)]

pub enum BufferType {
    Round,
    CylSphere,
    Flat,
}

/// SFCGAL Geometry types.
///
/// Indicates the type of shape represented by a `SFCGeometry`.
/// ([C API reference](https://oslandia.github.io/SFCGAL/doxygen/group__capi.html#ga1afcf1fad6c2daeca001481b125b84c6))
#[repr(C)]
#[derive(PartialEq, Eq, PartialOrd, Ord, Debug, Primitive)]

pub enum GeomType {
    Point = 1,
    Linestring = 2,
    Polygon = 3,
    Multipoint = 4,
    Multilinestring = 5,
    Multipolygon = 6,
    Geometrycollection = 7,
    Polyhedralsurface = 15,
    Triangulatedsurface = 16,
    Triangle = 17,
    Solid = 101,
    Multisolid = 102,
}

impl GeomType {
    fn is_collection_type(&self) -> bool {
        matches!(
            &self,
            GeomType::Multipoint
                | GeomType::Multilinestring
                | GeomType::Multipolygon
                | GeomType::Multisolid
                | GeomType::Geometrycollection
        )
    }
}

/// Represents the orientation of a `SFCGeometry`.
#[derive(PartialEq, Eq, Debug, Primitive)]

pub enum Orientation {
    CounterClockWise = -1isize,
    ClockWise = 1isize,
    Undetermined = 0isize,
}

macro_rules! precondition_match_type {
    ($value : expr, $input_type: expr) => {{
        if $value._type()? != $input_type {
            bail!("Wrong input Geometry type")
        }
    }};
}

macro_rules! precondition_match_type_other {
    ($value : expr, $input_type: expr) => {{
        if $value._type()? != $input_type {
            bail!("Wrong input Geometry type for other")
        }
    }};
}

macro_rules! precondition_match_validity {
    ($value : expr) => {{
        if !$value.is_valid()? {
            bail!("Input geometry is not valid")
        }
    }};
}

macro_rules! precondition_match_validity_other {
    ($value : expr) => {{
        if !$value.is_valid()? {
            bail!("Input geometry is not valid for other")
        }
    }};
}

macro_rules! precondition_match_not_empty {
    ($value : expr) => {{
        if $value.is_empty()? {
            bail!("Input geometry is empty")
        }
    }};
}

macro_rules! precondition_index_in_range {
    ($index: expr, $range: expr) => {{
        if !$range.contains(&$index) {
            bail!("Index not in the expected range")
        }
    }};
}

macro_rules! precondition_index_in_result_value {
    ($index: expr, $range_result: expr) => {{
        match $range_result {
            Ok(max_value) => {
                if !(0..max_value).contains(&$index) {
                    bail!("Index not in the expected range")
                }
            }
            Err(err) => {
                bail!(err)
            }
        }
    }};
}

/// Object representing a SFCGAL Geometry.
///
/// Most of the operations allowed by SFCGAL C API are wrapped,
/// except those modifying the geometry in-place (such as adding a new
/// point to a linestring for example) and those retrieving a specific part
/// of a geometry (such as getting the 2nd interior ring of some polygon as a
/// linestring). However, this can easily be done by yourself by converting them
/// from/to coordinates with the `new_from_coordinates` and `to_coordinates`
/// methods.
///
/// ([C API reference](https://oslandia.github.io/SFCGAL/doxygen/group__capi.html#gadd6d3ea5a71a957581248791624fad58))
#[repr(C)]

pub struct SFCGeometry {
    pub(crate) c_geom: NonNull<sfcgal_geometry_t>,
    pub(crate) owned: bool,
}

impl Drop for SFCGeometry {
    fn drop(&mut self) {
        if self.owned {
            unsafe { sfcgal_geometry_delete(self.c_geom.as_mut()) }
        }
    }
}

impl Clone for SFCGeometry {
    fn clone(&self) -> SFCGeometry {
        SFCGeometry {
            c_geom: NonNull::new(unsafe { sfcgal_geometry_clone(self.c_geom.as_ref()) }).unwrap(),
            owned: true,
        }
    }
}

impl std::fmt::Debug for SFCGeometry {
    fn fmt(&self, f: &mut std::fmt::Formatter) -> std::fmt::Result {
        write!(f, "{}", self.to_wkt_decim(8).unwrap())
    }
}

impl SFCGeometry {
    // TODO: reactivate when this binding is added in sfcgal-sys
    /*pub fn solid_set_exterior_shell(&self, shell: &SFCGeometry) -> Result<()> {
        precondition_match_type!(self, GeomType::Solid);
        precondition_match_type_other!(shell, GeomType::Polyhedralsurface);

        unsafe { sfcgal_solid_set_exterior_shell(self.c_geom.as_ptr(), shell.c_geom.as_ptr()) };

        Ok(())
    }*/

    /// Create a geometry by parsing a [WKT](https://en.wikipedia.org/wiki/Well-known_text) string.

    pub fn new(wkt: &str) -> Result<SFCGeometry> {
        initialize();

        let c_str = CString::new(wkt)?;

        let obj = unsafe { sfcgal_io_read_wkt(c_str.as_ptr(), wkt.len()) };

        unsafe { SFCGeometry::new_from_raw(obj, true) }
    }

    pub(crate) fn _init() {
        // Right now it is a no-op
        // Don't bother
        unsafe {
            sfcgal_init();
        }
    }

    pub(crate) unsafe fn new_from_raw(
        g: *mut sfcgal_geometry_t,
        owned: bool,
    ) -> Result<SFCGeometry> {
        Ok(SFCGeometry {
            owned,
            c_geom: NonNull::new(g).ok_or_else(|| {
                format_err!(
                    "Obtained null pointer when creating geometry: {}",
                    get_last_error()
                )
            })?,
        })
    }

    pub fn new_from_coordinates<T>(coords: &CoordSeq<T>) -> Result<SFCGeometry>
    where
        T: ToSFCGALGeom + CoordType,
    {
        coords.to_sfcgal()
    }

    /// Returns a WKT representation of the given `SFCGeometry` using CGAL
    /// exact integer fractions as coordinate values. ([C API reference](https://sfcgal.gitlab.io/SFCGAL/doxygen/group__capi.html#ga3bc1954e3c034b60f0faff5e8227c398))

    pub fn to_wkt(&self) -> Result<String> {
        let mut ptr = MaybeUninit::<*mut c_char>::uninit();

        let mut length: usize = 0;

        unsafe {
            sfcgal_geometry_as_text(self.c_geom.as_ref(), ptr.as_mut_ptr(), &mut length);

            Ok(_c_string_with_size(ptr.assume_init(), length))
        }
    }

    /// Returns a WKT representation of the given `SFCGeometry` using
    /// floating point coordinate values with the desired number of
    /// decimals. ([C API reference](https://sfcgal.gitlab.io/SFCGAL/doxygen/group__capi.html#gaaf23f2c95fd48810beb37d07a9652253))

    pub fn to_wkt_decim(&self, nb_decim: i32) -> Result<String> {
        let mut ptr = MaybeUninit::<*mut c_char>::uninit();

        let mut length: usize = 0;

        unsafe {
            sfcgal_geometry_as_text_decim(
                self.c_geom.as_ref(),
                nb_decim,
                ptr.as_mut_ptr(),
                &mut length,
            );

            Ok(_c_string_with_size(ptr.assume_init(), length))
        }
    }

    /// Creates a Wkb string of the given geometry. In memory version.

    pub fn to_wkb_in_memory(&self) -> Result<Vec<u8>> {
        let mut ptr = MaybeUninit::<*mut c_char>::uninit();

        let mut length: usize = 0;

        unsafe {
            sfcgal_geometry_as_wkb(self.c_geom.as_ref(), ptr.as_mut_ptr(), &mut length);

            Ok(get_raw_bytes(ptr.assume_init(), length))
        }
    }

    /// # Safety
    /// Returns an EWKT representation of the given PreparedGeometry

    pub unsafe fn to_ewkt_in_memory(
        prepared: *const sfcgal_prepared_geometry_t,
        num_decimals: i32,
    ) -> Result<Vec<u8>> {
        let mut ptr = MaybeUninit::<*mut c_char>::uninit();

        let mut length: usize = 0;

        unsafe {
            sfcgal_prepared_geometry_as_ewkt(prepared, num_decimals, ptr.as_mut_ptr(), &mut length);

            Ok(get_raw_bytes(ptr.assume_init(), length))
        }
    }

    /// Creates a Hexwkb string of the given geometry. In memory version.

    pub fn to_hexwkb_in_memory(&self) -> Result<Vec<u8>> {
        let mut ptr = MaybeUninit::<*mut c_char>::uninit();

        let mut length: usize = 0;

        unsafe {
            sfcgal_geometry_as_hexwkb(self.c_geom.as_ref(), ptr.as_mut_ptr(), &mut length);

            Ok(get_raw_bytes(ptr.assume_init(), length))
        }
    }

    /// Read the binary prepared geometry

    pub fn io_read_binary_prepared(data: &[u8]) -> Result<*mut sfcgal_prepared_geometry_t> {
        unsafe {
            let ptr = data.as_ptr() as *const i8;

            let length = data.len();

            let result = sfcgal_io_read_binary_prepared(ptr, length);

            check_null_prepared_geom(result)?;

            Ok(result)
        }
    }

    /// Read the binary prepared geometry

    pub fn io_read_wkb(data: &[u8]) -> Result<*mut sfcgal_prepared_geometry_t> {
        unsafe {
            let ptr = data.as_ptr() as *const i8;

            let length = data.len();

            let result = sfcgal_io_read_wkb(ptr, length);

            check_null_prepared_geom(result)?;

            Ok(result)
        }
    }

    /// Read the binary prepared geometry

    pub fn io_read_ewkt(data: &[u8]) -> Result<*mut sfcgal_prepared_geometry_t> {
        unsafe {
            let ptr = data.as_ptr() as *const i8;

            let length = data.len();

            let result = sfcgal_io_read_ewkt(ptr, length);

            check_null_prepared_geom(result)?;

            Ok(result)
        }
    }

    /// # Safety
    /// Read the binary prepared geometry in memory

    pub unsafe fn io_write_binary_prepared(
        prepared_geometry: *mut sfcgal_prepared_geometry_t,
    ) -> Result<Vec<u8>> {
        unsafe {
            let mut ptr = MaybeUninit::<*mut c_char>::uninit();

            let mut length: usize = 0;

            sfcgal_io_write_binary_prepared(prepared_geometry, ptr.as_mut_ptr(), &mut length);

            Ok(get_raw_bytes(ptr.assume_init(), length))
        }
    }

    /// Creates a OBJ file of the given geometry

    pub fn to_obj_file(&self, filename: &str) -> Result<()> {
        unsafe {
            let c_string = CString::new(filename)?;

            let raw: *mut c_char = c_string.into_raw();

            sfcgal_geometry_as_obj_file(self.c_geom.as_ptr(), raw);
        };

        Ok(())
    }

    /// Creates a OBJ string of the given geometry. In memory version.

    pub fn to_obj_in_memory(&self) -> Result<Vec<u8>> {
        let mut ptr = MaybeUninit::<*mut c_char>::uninit();

        let mut length: usize = 0;

        unsafe {
            sfcgal_geometry_as_obj(self.c_geom.as_ref(), ptr.as_mut_ptr(), &mut length);

            Ok(get_raw_bytes(ptr.assume_init(), length))
        }
    }

    /// Creates a VTK file of the given geometry

    pub fn to_vtk_file(&self, filename: &str) -> Result<()> {
        unsafe {
            let c_string = CString::new(filename)?;

            let raw: *mut c_char = c_string.into_raw();

            sfcgal_geometry_as_vtk_file(self.c_geom.as_ptr(), raw);
        };

        Ok(())
    }

    /// Creates a VTK string of the given geometry. In memory version.

    pub fn to_vtk_in_memory(&self) -> Result<Vec<u8>> {
        let mut ptr = MaybeUninit::<*mut c_char>::uninit();

        let mut length: usize = 0;

        unsafe {
            sfcgal_geometry_as_vtk(self.c_geom.as_ref(), ptr.as_mut_ptr(), &mut length);

            Ok(get_raw_bytes(ptr.assume_init(), length))
        }
    }

    /// Test if the given `SFCGeometry` is empty or not.

    pub fn is_empty(&self) -> Result<bool> {
        let rv = unsafe { sfcgal_geometry_is_empty(self.c_geom.as_ptr()) };

        check_predicate(rv)
    }

    /// Test if the given `SFCGeometry` is valid or not.

    pub fn is_valid(&self) -> Result<bool> {
        let rv = unsafe { sfcgal_geometry_is_valid(self.c_geom.as_ptr()) };

        check_predicate(rv)
    }

    /// Test if the given `SFCGeometry` is measured (has an 'm' coordinates)

    pub fn is_measured(&self) -> Result<bool> {
        let rv = unsafe { sfcgal_geometry_is_measured(self.c_geom.as_ptr()) };

        check_predicate(rv)
    }

    /// Test if the given `SFCGeometry` is planar or not.

    pub fn is_planar(&self) -> Result<bool> {
        precondition_match_validity!(self);

        let rv = unsafe { sfcgal_geometry_is_planar(self.c_geom.as_ptr()) };

        check_predicate(rv)
    }

    /// Test if the given `SFCGeometry` is a 3d geometry or not.

    pub fn is_3d(&self) -> Result<bool> {
        let rv = unsafe { sfcgal_geometry_is_3d(self.c_geom.as_ptr()) };

        check_predicate(rv)
    }

    /// Returns reason for the invalidity or None in case of validity.

    pub fn validity_detail(&self) -> Result<Option<String>> {
        let mut ptr = MaybeUninit::<*mut c_char>::uninit();

        unsafe {
            let rv = sfcgal_geometry_is_valid_detail(
                self.c_geom.as_ptr(),
                ptr.as_mut_ptr(),
                std::ptr::null::<sfcgal_geometry_t>() as *mut *mut sfcgal_geometry_t,
            );

            match rv {
                1 => Ok(None),
                0 => Ok(Some(_string(ptr.assume_init()))),
                _ => Err(format_err!("SFCGAL error: {}", get_last_error())),
            }
        }
    }

    /// Returns the SFCGAL type of the given `SFCGeometry`.

    pub fn _type(&self) -> Result<GeomType> {
        let type_geom = unsafe { sfcgal_geometry_type_id(self.c_geom.as_ptr()) };

        GeomType::from_u32(type_geom)
            .ok_or_else(|| format_err!("Unknown geometry type (val={})", type_geom))
    }

    /// Computes the distance to an other `SFCGeometry`.

    pub fn distance(&self, other: &SFCGeometry) -> Result<f64> {
        precondition_match_validity!(self);

        precondition_match_validity_other!(other);

        let distance =
            unsafe { sfcgal_geometry_distance(self.c_geom.as_ptr(), other.c_geom.as_ptr()) };

        check_computed_value(distance)
    }

    /// Computes the 3d distance to an other `SFCGeometry`.

    pub fn distance_3d(&self, other: &SFCGeometry) -> Result<f64> {
        precondition_match_validity!(self);

        precondition_match_validity_other!(other);

        let distance =
            unsafe { sfcgal_geometry_distance_3d(self.c_geom.as_ptr(), other.c_geom.as_ptr()) };

        check_computed_value(distance)
    }

    /// Computes the area of the given `SFCGeometry`.

    pub fn area(&self) -> Result<f64> {
        precondition_match_validity!(self);

        let area = unsafe { sfcgal_geometry_area(self.c_geom.as_ptr()) };

        check_computed_value(area)
    }

    /// Computes the 3d area of the given `SFCGeometry`.

    pub fn area_3d(&self) -> Result<f64> {
        precondition_match_validity!(self);

        let area = unsafe { sfcgal_geometry_area_3d(self.c_geom.as_ptr()) };

        check_computed_value(area)
    }

    /// Computes the volume of the given `SFCGeometry` (must be a volume).

    pub fn volume(&self) -> Result<f64> {
        precondition_match_validity!(self);

        let volume = unsafe { sfcgal_geometry_volume(self.c_geom.as_ptr()) };

        check_computed_value(volume)
    }

    /// Computes the orientation of the given `SFCGeometry` (must be a
    /// Polygon)

    pub fn orientation(&self) -> Result<Orientation> {
        precondition_match_type!(self, GeomType::Polygon);

        precondition_match_validity!(self);

        let orientation = unsafe { sfcgal_geometry_orientation(self.c_geom.as_ptr()) };

        Orientation::from_i32(orientation)
            .ok_or_else(|| format_err!("Error while retrieving orientation (val={})", orientation))
    }

    /// Test the intersection with an other `SFCGeometry`.

    pub fn intersects(&self, other: &SFCGeometry) -> Result<bool> {
        precondition_match_validity!(self);

        precondition_match_validity_other!(other);

        let rv = unsafe { sfcgal_geometry_intersects(self.c_geom.as_ptr(), other.c_geom.as_ptr()) };

        check_predicate(rv)
    }

    /// Test the 3d intersection with an other `SFCGeometry`.

    pub fn intersects_3d(&self, other: &SFCGeometry) -> Result<bool> {
        precondition_match_validity!(self);

        precondition_match_validity_other!(other);

        let rv =
            unsafe { sfcgal_geometry_intersects_3d(self.c_geom.as_ptr(), other.c_geom.as_ptr()) };

        check_predicate(rv)
    }

    /// Returns the intersection of the given `SFCGeometry` to an other
    /// `SFCGeometry`.

    pub fn intersection(&self, other: &SFCGeometry) -> Result<SFCGeometry> {
        precondition_match_validity!(self);

        precondition_match_validity_other!(other);

        let result =
            unsafe { sfcgal_geometry_intersection(self.c_geom.as_ptr(), other.c_geom.as_ptr()) };

        unsafe { SFCGeometry::new_from_raw(result, true) }
    }

    /// Returns the 3d intersection of the given `SFCGeometry` to an other
    /// `SFCGeometry`.

    pub fn intersection_3d(&self, other: &SFCGeometry) -> Result<SFCGeometry> {
        precondition_match_validity!(self);

        precondition_match_validity_other!(other);

        let result =
            unsafe { sfcgal_geometry_intersection_3d(self.c_geom.as_ptr(), other.c_geom.as_ptr()) };

        unsafe { SFCGeometry::new_from_raw(result, true) }
    }

    /// Test if the geometry covers an other `SFCGeometry`.

    pub fn covers(&self, other: &SFCGeometry) -> Result<bool> {
        precondition_match_validity!(self);

        precondition_match_validity_other!(other);

        let rv = unsafe { sfcgal_geometry_covers(self.c_geom.as_ptr(), other.c_geom.as_ptr()) };

        check_predicate(rv)
    }

    /// Test if the geometry covers an other `SFCGeometry` in 3D.

    pub fn covers_3d(&self, other: &SFCGeometry) -> Result<bool> {
        precondition_match_validity!(self);

        precondition_match_validity_other!(other);

        let rv = unsafe { sfcgal_geometry_covers_3d(self.c_geom.as_ptr(), other.c_geom.as_ptr()) };

        check_predicate(rv)
    }

    /// Returns the difference of the given `SFCGeometry` to an other
    /// `SFCGeometry`.

    pub fn difference(&self, other: &SFCGeometry) -> Result<SFCGeometry> {
        precondition_match_validity!(self);

        precondition_match_validity_other!(other);

        let result =
            unsafe { sfcgal_geometry_difference(self.c_geom.as_ptr(), other.c_geom.as_ptr()) };

        unsafe { SFCGeometry::new_from_raw(result, true) }
    }

    /// Returns the 3d difference of the given `SFCGeometry` to an other
    /// `SFCGeometry`.

    pub fn difference_3d(&self, other: &SFCGeometry) -> Result<SFCGeometry> {
        precondition_match_validity!(self);

        precondition_match_validity_other!(other);

        let result =
            unsafe { sfcgal_geometry_difference_3d(self.c_geom.as_ptr(), other.c_geom.as_ptr()) };

        unsafe { SFCGeometry::new_from_raw(result, true) }
    }

    /// Returns the union of the given `SFCGeometry` to an other
    /// `SFCGeometry`.

    pub fn union(&self, other: &SFCGeometry) -> Result<SFCGeometry> {
        precondition_match_validity!(self);

        precondition_match_validity_other!(other);

        let result = unsafe { sfcgal_geometry_union(self.c_geom.as_ptr(), other.c_geom.as_ptr()) };

        unsafe { SFCGeometry::new_from_raw(result, true) }
    }

    /// Returns the 3d union of the given `SFCGeometry` to an other
    /// `SFCGeometry`.

    pub fn union_3d(&self, other: &SFCGeometry) -> Result<SFCGeometry> {
        precondition_match_validity!(self);

        precondition_match_validity_other!(other);

        let result =
            unsafe { sfcgal_geometry_union_3d(self.c_geom.as_ptr(), other.c_geom.as_ptr()) };

        unsafe { SFCGeometry::new_from_raw(result, true) }
    }

    /// Returns the minkowski sum of the given `SFCGeometry` and an other
    /// `SFCGEOMETRY`. ([C API reference](https://oslandia.github.io/SFCGAL/doxygen/group__capi.html#ga02d35888dac40eee2eb2a2b133979c8d))

    pub fn minkowski_sum(&self, other: &SFCGeometry) -> Result<SFCGeometry> {
        precondition_match_validity!(self);

        precondition_match_validity_other!(other);

        let result =
            unsafe { sfcgal_geometry_minkowski_sum(self.c_geom.as_ptr(), other.c_geom.as_ptr()) };

        unsafe { SFCGeometry::new_from_raw(result, true) }
    }

    /// Returns the straight skeleton of the given `SFCGeometry`.
    /// ([C API reference](https://sfcgal.gitlab.io/SFCGAL/doxygen/group__capi.html#gaefaa76b61d66e2ad11d902e6b5a13635))

    pub fn straight_skeleton(&self) -> Result<SFCGeometry> {
        precondition_match_validity!(self);

        let result = unsafe { sfcgal_geometry_straight_skeleton(self.c_geom.as_ptr()) };

        unsafe { SFCGeometry::new_from_raw(result, true) }
    }

    /// Returns the straight skeleton of the given `SFCGeometry` with the
    /// distance to the border as M coordinate. ([C API reference](https://sfcgal.gitlab.io/SFCGAL/doxygen/group__capi.html#ga972ea9e378eb2dc99c00b6ad57d05e88))

    pub fn straight_skeleton_distance_in_m(&self) -> Result<SFCGeometry> {
        precondition_match_validity!(self);

        let result =
            unsafe { sfcgal_geometry_straight_skeleton_distance_in_m(self.c_geom.as_ptr()) };

        unsafe { SFCGeometry::new_from_raw(result, true) }
    }

    /// Returns the extrude straight skeleton of the given Polygon.
    /// ([C API reference](https://sfcgal.gitlab.io/SFCGAL/doxygen/group__capi.html#ga5389fd88daf80a8221a3ca619813a2be))

    pub fn extrude_straight_skeleton(&self, height: f64) -> Result<SFCGeometry> {
        precondition_match_type!(self, GeomType::Polygon);

        precondition_match_validity!(self);

        if height == 0. {
            bail!("Height cannot be 0.");
        }

        let result =
            unsafe { sfcgal_geometry_extrude_straight_skeleton(self.c_geom.as_ptr(), height) };

        unsafe { SFCGeometry::new_from_raw(result, true) }
    }

    /// Returns the union of the polygon z-extrusion (with respect to
    /// building_height) and the extrude straight skeleton (with
    /// respect to roof_height) of the given Polygon. ([C API reference](https://sfcgal.gitlab.io/SFCGAL/doxygen/group__capi.html#ga5389fd88daf80a8221a3ca619813a2be))

    pub fn extrude_polygon_straight_skeleton(
        &self,
        building_height: f64,
        roof_height: f64,
    ) -> Result<SFCGeometry> {
        precondition_match_type!(self, GeomType::Polygon);

        precondition_match_validity!(self);

        let result = unsafe {
            sfcgal_geometry_extrude_polygon_straight_skeleton(
                self.c_geom.as_ptr(),
                building_height,
                roof_height,
            )
        };

        unsafe { SFCGeometry::new_from_raw(result, true) }
    }

    /// Returns the approximate medial axis for the given `SFCGeometry`
    /// Polygon. ([C API reference](https://sfcgal.gitlab.io/SFCGAL/doxygen/group__capi.html#ga16a9b4b1211843f8444284b1fefebc46))

    pub fn approximate_medial_axis(&self) -> Result<SFCGeometry> {
        precondition_match_validity!(self);

        let result = unsafe { sfcgal_geometry_approximate_medial_axis(self.c_geom.as_ptr()) };

<<<<<<< HEAD
                let result = unsafe {

                        sfcgal_geometry_triangulate_2dz(self.c_geom.as_ptr())
                };

                unsafe {

                        SFCGeometry::new_from_raw(result, true)
                }
        }

        /// Returns the convex hull of the given `SFCGeometry`.
        /// ([C API reference](https://oslandia.github.io/SFCGAL/doxygen/group__capi.html#ga9027b5654cbacf6c2106d70b129d3a23))

        pub fn convexhull(&self) -> Result<SFCGeometry> {

                precondition_match_validity!(self);

                let result = unsafe {

                        sfcgal_geometry_convexhull(self.c_geom.as_ptr())
                };

                unsafe {

                        SFCGeometry::new_from_raw(result, true)
                }
        }

        /// Returns the 3d convex hull of the given `SFCGeometry`.
        /// ([C API reference](https://oslandia.github.io/SFCGAL/doxygen/group__capi.html#gacf01a9097f2059afaad871658b4b5a6f))

        pub fn convexhull_3d(&self) -> Result<SFCGeometry> {

                precondition_match_validity!(self);

                let result = unsafe {

                        sfcgal_geometry_convexhull_3d(self.c_geom.as_ptr())
                };

                unsafe {

                        SFCGeometry::new_from_raw(result, true)
                }
        }

        /// Returns the substring of the given `SFCGeometry` LineString between
        /// fractional distances. ([C API reference](https://oslandia.gitlab.io/SFCGAL/doxygen/group__capi.html#ga9184685ade86d02191ffaf0337ed3c1d))

        pub fn line_substring(&self, start: f64, end: f64) -> Result<SFCGeometry> {

                precondition_match_type!(self, GeomType::Linestring);

                precondition_match_validity!(self);

                precondition_index_in_range!(start, (-1.0..=1.0));

                precondition_index_in_range!(end, (-1.0..=1.0));

                let result = unsafe {

                        sfcgal_geometry_line_sub_string(self.c_geom.as_ptr(), start, end)
                };

                unsafe {

                        SFCGeometry::new_from_raw(result, true)
                }
        }

        /// Returns the alpha shape of the given `SFCGeometry` Point set.
        /// ([C API reference](https://oslandia.gitlab.io/SFCGAL/doxygen/group__capi.html#gadb33896047f57656dec64dff1984fba5))

        pub fn alpha_shapes(&self, alpha: f64, allow_holes: bool) -> Result<SFCGeometry> {

                if !self.is_valid().unwrap() {

                        return Err(format_err!("Error: alpha shapes can only be computed on valid geometries"));
                }

                if alpha < 0.0 || !alpha.is_finite() {

                        return Err(format_err!("Error: alpha parameter must be positive or equal to 0.0, got {}", alpha,));
                }

                let result = unsafe {

                        sfcgal_geometry_alpha_shapes(self.c_geom.as_ptr(), alpha, allow_holes)
                };

                unsafe {

                        SFCGeometry::new_from_raw(result, true)
                }
        }

        /// Return the optimal alpha shape of the given `SFCGeometry` Point set.

        pub fn optimal_alpha_shapes(&self, allow_holes: bool, nb_components: usize) -> Result<SFCGeometry> {

                precondition_match_validity!(self);

                let result = unsafe {

                        sfcgal_geometry_optimal_alpha_shapes(self.c_geom.as_ptr(), allow_holes, nb_components)
                };

                unsafe {

                        SFCGeometry::new_from_raw(result, true)
                }
        }

        /// Create a SFCGeometry collection type (MultiPoint, MultiLineString,
        /// MultiPolygon, MultiSolid or GeometryCollection) given a
        /// mutable slice of `SFCGeometry`'s (this is a destructive
        /// operation) ``` rust
        /// use sfcgal::SFCGeometry;
        /// let a = SFCGeometry::new("POINT(1.0 1.0)").unwrap();
        /// let b = SFCGeometry::new("POINT(2.0 2.0)").unwrap();
        /// let g = SFCGeometry::create_collection(&mut[a, b]).unwrap();
        /// assert_eq!(
        ///     g.to_wkt_decim(1).unwrap(),
        ///     "MULTIPOINT((1.0 1.0),(2.0 2.0))",
        /// );
        /// ```

        pub fn create_collection(geoms: &mut [SFCGeometry]) -> Result<SFCGeometry> {

                if geoms.is_empty() {

                        let res_geom = unsafe {

                                sfcgal_geometry_collection_create()
                        };

                        return unsafe {

                                SFCGeometry::new_from_raw(res_geom, true)
                        };
                }

                let types = geoms
                        .iter()
                        .map(|g| g._type().unwrap())
                        .collect::<Vec<GeomType>>();

                let multis = types
                        .iter()
                        .map(|gt| gt.is_collection_type())
                        .collect::<Vec<bool>>();

                if !is_all_same(&types) || multis.iter().any(|&x| x) {

                        let res_geom = unsafe {

                                sfcgal_geometry_collection_create()
                        };

                        make_multi_geom(res_geom, geoms)
                } else if types[0] == GeomType::Point {

                        let res_geom = unsafe {

                                sfcgal_multi_point_create()
                        };

                        make_multi_geom(res_geom, geoms)
                } else if types[0] == GeomType::Linestring {

                        let res_geom = unsafe {

                                sfcgal_multi_linestring_create()
                        };

                        make_multi_geom(res_geom, geoms)
                } else if types[0] == GeomType::Polygon {

                        let res_geom = unsafe {

                                sfcgal_multi_polygon_create()
                        };

                        make_multi_geom(res_geom, geoms)
                } else if types[0] == GeomType::Solid {

                        let mut res_geom = SFCGeometry::new("MULTISOLID EMPTY")?;

                        res_geom.owned = false;

                        make_multi_geom(res_geom.c_geom.as_ptr(), geoms)
                } else {

                        unreachable!();
                }
        }

        /// Get the members of a SFCGeometry.
        /// Returns Err if the SFCGeometry if not a collection (i.e. if it's
        /// type is not in { MultiPoint, MultiLineString, MultiPolygon,
        /// MultiSolid, GeometryCollection }). The original geometry
        /// stay untouched. ``` rust
        /// use sfcgal::SFCGeometry;
        /// let g = SFCGeometry::new("MULTIPOINT((1.0 1.0),(2.0
        /// 2.0))").unwrap(); let members =
        /// g.get_collection_members().unwrap(); assert_eq!(
        ///     members[0].to_wkt_decim(1).unwrap(),
        ///     "POINT(1.0 1.0)",
        /// );
        /// assert_eq!(
        ///     members[1].to_wkt_decim(1).unwrap(),
        ///     "POINT(2.0 2.0)",
        /// );
        /// ```

        pub fn get_collection_members(self) -> Result<Vec<SFCGeometry>> {

                let _type = self._type()?;

                if !_type.is_collection_type() {

                        return Err(format_err!("Error: the given geometry doesn't have any member ({:?} is not a collection type)", _type,));
                }

                unsafe {

                        let ptr = self.c_geom.as_ptr();

                        let n_geom = sfcgal_geometry_collection_num_geometries(ptr);

                        let mut result = Vec::new();

                        for n in 0..n_geom {

                                let _original_c_geom = sfcgal_geometry_collection_geometry_n(ptr, n);

                                let clone_c_geom = sfcgal_geometry_clone(_original_c_geom);

                                result.push(SFCGeometry::new_from_raw(clone_c_geom, true)?);
                        }

                        Ok(result)
                }
        }

        /// Creates an empty point

        pub fn point_create() -> Result<SFCGeometry> {

                let result = unsafe {

                        sfcgal_point_create()
                };

                unsafe {

                        SFCGeometry::new_from_raw(result, true)
                }
        }

        /// Creates a point from two X and Y coordinates

        pub fn point_create_from_xy(x: f64, y: f64) -> Result<SFCGeometry> {

                let result = unsafe {

                        sfcgal_point_create_from_xy(x, y)
                };

                unsafe {

                        SFCGeometry::new_from_raw(result, true)
                }
        }

        /// Creates a point from three X, Y and M coordinates

        pub fn point_create_from_xym(x: f64, y: f64, m: f64) -> Result<SFCGeometry> {

                let result = unsafe {

                        sfcgal_point_create_from_xym(x, y, m)
                };

                unsafe {

                        SFCGeometry::new_from_raw(result, true)
                }
        }

        /// Creates a point from three X, Y and Z coordinates

        pub fn point_create_from_xyz(x: f64, y: f64, z: f64) -> Result<SFCGeometry> {

                let result = unsafe {

                        sfcgal_point_create_from_xyz(x, y, z)
                };

                unsafe {

                        SFCGeometry::new_from_raw(result, true)
                }
        }

        /// Create a point from x, y, z, m components.

        pub fn point_create_from_xyzm(&self, x: f64, y: f64, z: f64, m: f64) -> Result<SFCGeometry> {

                let result = unsafe {

                        sfcgal_point_create_from_xyzm(x, y, z, m)
                };

                unsafe {

                        SFCGeometry::new_from_raw(result, true)
                }
        }

        /// Returns the X coordinate of the given Point

        pub fn point_x(&self) -> Result<f64> {

                precondition_match_type!(self, GeomType::Point);

                precondition_match_not_empty!(self);

                unsafe {

                        Ok(sfcgal_point_x(self.c_geom.as_ptr()))
                }
        }

        /// Returns the Y coordinate of the given Point

        pub fn point_y(&self) -> Result<f64> {

                precondition_match_type!(self, GeomType::Point);

                precondition_match_not_empty!(self);

                unsafe {

                        Ok(sfcgal_point_y(self.c_geom.as_ptr()))
                }
        }

        /// Returns the Z coordinate of the given Point

        pub fn point_z(&self) -> Result<f64> {

                precondition_match_type!(self, GeomType::Point);

                precondition_match_not_empty!(self);

                unsafe {

                        let result = sfcgal_point_z(self.c_geom.as_ptr());

                        check_nan_value(result)
                }
        }

        /// Returns the M coordinate of the given Point

        pub fn point_m(&self) -> Result<f64> {

                precondition_match_type!(self, GeomType::Point);

                precondition_match_not_empty!(self);

                unsafe {

                        let result = sfcgal_point_m(self.c_geom.as_ptr());

                        check_nan_value(result)
                }
        }

        /// Sets one vertex of a Triangle

        pub fn triangle_set_vertex(&self, index: i32, vertex: &SFCGeometry) -> Result<()> {

                precondition_match_type!(self, GeomType::Triangle);

                precondition_index_in_range!(index, (0..3));

                unsafe {

                        let explicit_converted_int: ::std::os::raw::c_int = index;

                        sfcgal_triangle_set_vertex(self.c_geom.as_ptr(), explicit_converted_int, vertex.c_geom.as_ptr());

                        Ok(())
                }
        }

        /// Sets one vertex of a Triangle from two coordinates

        pub fn triangle_set_vertex_from_xy(&self, index: i32, x: f64, y: f64) -> Result<()> {

                precondition_match_type!(self, GeomType::Triangle);

                precondition_index_in_range!(index, (0..3));

                unsafe {

                        let explicit_converted_int: ::std::os::raw::c_int = index;

                        sfcgal_triangle_set_vertex_from_xy(self.c_geom.as_ptr(), explicit_converted_int, x, y);

                        Ok(())
                }
        }

        /// Sets one vertex of a Triangle from three coordinates

        pub fn triangle_set_vertex_from_xyz(&self, index: i32, x: f64, y: f64, z: f64) -> Result<()> {

                precondition_match_type!(self, GeomType::Triangle);

                precondition_index_in_range!(index, (0..3));

                unsafe {

                        let explicit_converted_int: ::std::os::raw::c_int = index;

                        sfcgal_triangle_set_vertex_from_xyz(self.c_geom.as_ptr(), explicit_converted_int, x, y, z);

                        Ok(())
                }
        }

        /// Returns the straight skeleton partition for the given Polygon

        pub fn straight_skeleton_partition(&self, auto_orientation: bool) -> Result<SFCGeometry> {

                match self._type()? {
                        GeomType::Polygon | GeomType::Multipolygon | GeomType::Triangle => (),
                        _ => {

                                bail!("Wrong input Geometry type");
                        }
                }

                precondition_match_validity!(self);

                let result = unsafe {

                        sfcgal_geometry_straight_skeleton_partition(self.c_geom.as_ptr(), auto_orientation)
                };

                unsafe {

                        SFCGeometry::new_from_raw(result, true)
                }
        }

        /// Returns the visibility polygon of a Point inside a Polygon

        pub fn visibility_point(&self, point: &SFCGeometry) -> Result<SFCGeometry> {

                precondition_match_type!(self, GeomType::Polygon);

                precondition_match_type_other!(point, GeomType::Point);

                precondition_match_validity!(self);

                if !self.covers(point)? {

                        bail!("Point must be inside the Polygon");
                }

                let result = unsafe {

                        sfcgal_geometry_visibility_point(self.c_geom.as_ptr(), point.c_geom.as_ptr())
                };

                unsafe {

                        SFCGeometry::new_from_raw(result, true)
                }
        }

        /// Rotates a geometry around the origin (0,0,0) by a given angle

        pub fn rotate(&self, angle: f64) -> Result<SFCGeometry> {

                let result = unsafe {

                        sfcgal_geometry_rotate(self.c_geom.as_ptr(), angle)
                };

                unsafe {

                        SFCGeometry::new_from_raw(result, true)
                }
        }

        /// Rotates a geometry around the X axis by a given angle

        pub fn rotate_x(&self, angle: f64) -> Result<SFCGeometry> {

                let result = unsafe {

                        sfcgal_geometry_rotate_x(self.c_geom.as_ptr(), angle)
                };

                unsafe {

                        SFCGeometry::new_from_raw(result, true)
                }
        }

        /// Rotates a geometry around the Y axis by a given angle

        pub fn rotate_y(&self, angle: f64) -> Result<SFCGeometry> {

                let result = unsafe {

                        sfcgal_geometry_rotate_y(self.c_geom.as_ptr(), angle)
                };

                unsafe {

                        SFCGeometry::new_from_raw(result, true)
                }
        }

        /// Rotates a geometry around the Z axis by a given angle

        pub fn rotate_z(&self, angle: f64) -> Result<SFCGeometry> {

                let result = unsafe {

                        sfcgal_geometry_rotate_z(self.c_geom.as_ptr(), angle)
                };

                unsafe {

                        SFCGeometry::new_from_raw(result, true)
                }
        }

        /// Rotates a geometry around a specified point by a given angle

        pub fn rotate_2d(&self, angle: f64, origin_x: f64, origin_y: f64) -> Result<SFCGeometry> {

                let result = unsafe {

                        sfcgal_geometry_rotate_2d(self.c_geom.as_ptr(), angle, origin_x, origin_y)
                };

                unsafe {

                        SFCGeometry::new_from_raw(result, true)
                }
        }

        /// Rotates a 3D geometry around a specified axis by a given angle

        pub fn rotate_3d(&self, angle: f64, axis_x_angle: f64, axis_y_angle: f64, axis_z_angle: f64) -> Result<SFCGeometry> {

                let result = unsafe {

                        sfcgal_geometry_rotate_3d(self.c_geom.as_ptr(), angle, axis_x_angle, axis_y_angle, axis_z_angle)
                };

                unsafe {

                        SFCGeometry::new_from_raw(result, true)
                }
        }

        /// Rotates a 3D geometry around a specified axis and center point by a
        /// given

        pub fn rotate_3d_around_center(&self, angle: f64, axis_x_angle: f64, axis_y_angle: f64, axis_z_angle: f64, center_x: f64, center_y: f64, center_z: f64) -> Result<SFCGeometry> {

                let result = unsafe {

                        sfcgal_geometry_rotate_3d_around_center(self.c_geom.as_ptr(), angle, axis_x_angle, axis_y_angle, axis_z_angle, center_x, center_y, center_z)
                };

                unsafe {

                        SFCGeometry::new_from_raw(result, true)
                }
        }

        /// Force a Right Handed Rule on the given Geometry

        pub fn force_rhr(&self) -> Result<SFCGeometry> {

                precondition_match_validity!(self);

                let result = unsafe {

                        sfcgal_geometry_force_rhr(self.c_geom.as_ptr())
                };

                unsafe {

                        SFCGeometry::new_from_raw(result, true)
                }
        }

        /// Force a Left Handed Rule on the given Geometry

        pub fn force_lhr(&self) -> Result<SFCGeometry> {

                precondition_match_validity!(self);

                let result = unsafe {

                        sfcgal_geometry_force_lhr(self.c_geom.as_ptr())
                };

                unsafe {

                        SFCGeometry::new_from_raw(result, true)
                }
        }

        /// Scale a geometry by a given factor

        pub fn scale(&self, scale: f64) -> Result<SFCGeometry> {

                let result = unsafe {

                        sfcgal_geometry_scale(self.c_geom.as_ptr(), scale)
                };

                unsafe {

                        SFCGeometry::new_from_raw(result, true)
                }
        }

        /// Scale a geometry by different factors for each dimension

        pub fn scale_3d(&self, scale_x: f64, scale_y: f64, scale_z: f64) -> Result<SFCGeometry> {

                let result = unsafe {

                        sfcgal_geometry_scale_3d(self.c_geom.as_ptr(), scale_x, scale_y, scale_z)
                };

                unsafe {

                        SFCGeometry::new_from_raw(result, true)
                }
        }

        /// Scale a geometry by different factors for each dimension around a
        /// center

        pub fn scale_3d_around_center(&self, factor_x: f64, factor_y: f64, factor_z: f64, center_x: f64, center_y: f64, center_z: f64) -> Result<SFCGeometry> {

                let result = unsafe {

                        sfcgal_geometry_scale_3d_around_center(self.c_geom.as_ptr(), factor_x, factor_y, factor_z, center_x, center_y, center_z)
                };

                unsafe {

                        SFCGeometry::new_from_raw(result, true)
                }
        }
=======
        unsafe { SFCGeometry::new_from_raw(result, true) }
    }
>>>>>>> 722dae99

    /// Returns the offset polygon of the given `SFCGeometry`.
    /// ([C API reference](https://sfcgal.gitlab.io/SFCGAL/doxygen/group__capi.html#ga9766f54ebede43a9b71fccf1524a1054))

<<<<<<< HEAD
        pub fn round(&self, value: i32) -> Result<SFCGeometry> {
=======
    pub fn offset_polygon(&self, radius: f64) -> Result<SFCGeometry> {
        precondition_match_validity!(self);
>>>>>>> 722dae99

        let result = unsafe { sfcgal_geometry_offset_polygon(self.c_geom.as_ptr(), radius) };

        unsafe { SFCGeometry::new_from_raw(result, true) }
    }

    /// Returns the extrusion of the given `SFCGeometry` (not supported on
    /// Solid and Multisolid). ([C API reference](https://oslandia.github.io/SFCGAL/doxygen/group__capi.html#ga277d01bd9978e13644baa1755f1cd3e0)

    pub fn extrude(&self, ex: f64, ey: f64, ez: f64) -> Result<SFCGeometry> {
        precondition_match_validity!(self);

        let result = unsafe { sfcgal_geometry_extrude(self.c_geom.as_ptr(), ex, ey, ez) };

        unsafe { SFCGeometry::new_from_raw(result, true) }
    }

    /// Returns a tesselation of the given `SFCGeometry`.
    /// ([C API reference](https://sfcgal.gitlab.io/SFCGAL/doxygen/group__capi.html#ga570ce6214f305ed35ebbec62d366b588))

<<<<<<< HEAD
        pub fn buffer3d(&self, radius: f64, segments: i32, buffer_type: BufferType) -> Result<SFCGeometry> {
=======
    pub fn tesselate(&self) -> Result<SFCGeometry> {
        precondition_match_validity!(self);
>>>>>>> 722dae99

        let result = unsafe { sfcgal_geometry_tesselate(self.c_geom.as_ptr()) };

        unsafe { SFCGeometry::new_from_raw(result, true) }
    }

    /// Returns a triangulation of the given `SFCGeometry`.
    /// ([C API reference](https://oslandia.github.io/SFCGAL/doxygen/group__capi.html#gae382792f387654a9adb2e2c38735e08d))

    pub fn triangulate_2dz(&self) -> Result<SFCGeometry> {
        precondition_match_validity!(self);

        let result = unsafe { sfcgal_geometry_triangulate_2dz(self.c_geom.as_ptr()) };

        unsafe { SFCGeometry::new_from_raw(result, true) }
    }

    /// Returns the convex hull of the given `SFCGeometry`.
    /// ([C API reference](https://oslandia.github.io/SFCGAL/doxygen/group__capi.html#ga9027b5654cbacf6c2106d70b129d3a23))

    pub fn convexhull(&self) -> Result<SFCGeometry> {
        precondition_match_validity!(self);

        let result = unsafe { sfcgal_geometry_convexhull(self.c_geom.as_ptr()) };

        unsafe { SFCGeometry::new_from_raw(result, true) }
    }

    /// Returns the 3d convex hull of the given `SFCGeometry`.
    /// ([C API reference](https://oslandia.github.io/SFCGAL/doxygen/group__capi.html#gacf01a9097f2059afaad871658b4b5a6f))

    pub fn convexhull_3d(&self) -> Result<SFCGeometry> {
        precondition_match_validity!(self);

<<<<<<< HEAD
        pub fn has_validity_flag(&self) -> i32 {
=======
        let result = unsafe { sfcgal_geometry_convexhull_3d(self.c_geom.as_ptr()) };
>>>>>>> 722dae99

        unsafe { SFCGeometry::new_from_raw(result, true) }
    }

    /// Returns the substring of the given `SFCGeometry` LineString between
    /// fractional distances. ([C API reference](https://oslandia.gitlab.io/SFCGAL/doxygen/group__capi.html#ga9184685ade86d02191ffaf0337ed3c1d))

    pub fn line_substring(&self, start: f64, end: f64) -> Result<SFCGeometry> {
        precondition_match_type!(self, GeomType::Linestring);

<<<<<<< HEAD
        pub fn visibility_segment(&self, point_a: &SFCGeometry, point_b: &SFCGeometry) -> Result<SFCGeometry> {
=======
        precondition_match_validity!(self);
>>>>>>> 722dae99

        precondition_index_in_range!(start, (-1.0..=1.0));

        precondition_index_in_range!(end, (-1.0..=1.0));

        let result = unsafe { sfcgal_geometry_line_sub_string(self.c_geom.as_ptr(), start, end) };

        unsafe { SFCGeometry::new_from_raw(result, true) }
    }

    /// Returns the alpha shape of the given `SFCGeometry` Point set.
    /// ([C API reference](https://oslandia.gitlab.io/SFCGAL/doxygen/group__capi.html#gadb33896047f57656dec64dff1984fba5))

    pub fn alpha_shapes(&self, alpha: f64, allow_holes: bool) -> Result<SFCGeometry> {
        if !self.is_valid().unwrap() {
            return Err(format_err!(
                "Error: alpha shapes can only be computed on valid geometries"
            ));
        }

        if alpha < 0.0 || !alpha.is_finite() {
            return Err(format_err!(
                "Error: alpha parameter must be positive or equal to 0.0, got {}",
                alpha,
            ));
        }

<<<<<<< HEAD
        pub fn make_solid(&self) -> Result<SFCGeometry> {
=======
        let result =
            unsafe { sfcgal_geometry_alpha_shapes(self.c_geom.as_ptr(), alpha, allow_holes) };
>>>>>>> 722dae99

        unsafe { SFCGeometry::new_from_raw(result, true) }
    }

    /// Return the optimal alpha shape of the given `SFCGeometry` Point set.

    pub fn optimal_alpha_shapes(
        &self,
        allow_holes: bool,
        nb_components: usize,
    ) -> Result<SFCGeometry> {
        precondition_match_validity!(self);

        let result = unsafe {
            sfcgal_geometry_optimal_alpha_shapes(self.c_geom.as_ptr(), allow_holes, nb_components)
        };

        unsafe { SFCGeometry::new_from_raw(result, true) }
    }

    /// Create a SFCGeometry collection type (MultiPoint, MultiLineString,
    /// MultiPolygon, MultiSolid or GeometryCollection) given a
    /// mutable slice of `SFCGeometry`'s (this is a destructive
    /// operation) ``` rust
    /// use sfcgal::SFCGeometry;
    /// let a = SFCGeometry::new("POINT (1.0 1.0)").unwrap();
    /// let b = SFCGeometry::new("POINT (2.0 2.0)").unwrap();
    /// let g = SFCGeometry::create_collection(&mut[a, b]).unwrap();
    /// assert_eq!(
    ///     g.to_wkt_decim(1).unwrap(),
    ///     "MULTIPOINT ((1.0 1.0),(2.0 2.0))",
    /// );
    /// ```

    pub fn create_collection(geoms: &mut [SFCGeometry]) -> Result<SFCGeometry> {
        if geoms.is_empty() {
            let res_geom = unsafe { sfcgal_geometry_collection_create() };

            return unsafe { SFCGeometry::new_from_raw(res_geom, true) };
        }

        let types = geoms
            .iter()
            .map(|g| g._type().unwrap())
            .collect::<Vec<GeomType>>();

        let multis = types
            .iter()
            .map(|gt| gt.is_collection_type())
            .collect::<Vec<bool>>();

        if !is_all_same(&types) || multis.iter().any(|&x| x) {
            let res_geom = unsafe { sfcgal_geometry_collection_create() };

            make_multi_geom(res_geom, geoms)
        } else if types[0] == GeomType::Point {
            let res_geom = unsafe { sfcgal_multi_point_create() };

            make_multi_geom(res_geom, geoms)
        } else if types[0] == GeomType::Linestring {
            let res_geom = unsafe { sfcgal_multi_linestring_create() };

            make_multi_geom(res_geom, geoms)
        } else if types[0] == GeomType::Polygon {
            let res_geom = unsafe { sfcgal_multi_polygon_create() };

            make_multi_geom(res_geom, geoms)
        } else if types[0] == GeomType::Solid {
            let mut res_geom = SFCGeometry::new("MULTISOLID EMPTY")?;

            res_geom.owned = false;

            make_multi_geom(res_geom.c_geom.as_ptr(), geoms)
        } else {
            unreachable!();
        }
    }

    /// Get the members of a SFCGeometry.
    /// Returns Err if the SFCGeometry if not a collection (i.e. if it's
    /// type is not in { MultiPoint, MultiLineString, MultiPolygon,
    /// MultiSolid, GeometryCollection }). The original geometry
    /// stay untouched. ``` rust
    /// use sfcgal::SFCGeometry;
    /// let g = SFCGeometry::new("MULTIPOINT ((1.0 1.0),(2.0
    /// 2.0))").unwrap(); let members =
    /// g.get_collection_members().unwrap(); assert_eq!(
    ///     members[0].to_wkt_decim(1).unwrap(),
    ///     "POINT (1.0 1.0)",
    /// );
    /// assert_eq!(
    ///     members[1].to_wkt_decim(1).unwrap(),
    ///     "POINT (2.0 2.0)",
    /// );
    /// ```

    pub fn get_collection_members(self) -> Result<Vec<SFCGeometry>> {
        let _type = self._type()?;

        if !_type.is_collection_type() {
            return Err(format_err!(
                "Error: the given geometry doesn't have any member ({:?} is not a collection type)",
                _type,
            ));
        }

        unsafe {
            let ptr = self.c_geom.as_ptr();

            let n_geom = sfcgal_geometry_collection_num_geometries(ptr);

<<<<<<< HEAD
        pub fn translate_2d(&self, dx: f64, dy: f64) -> Result<SFCGeometry> {
=======
            let mut result = Vec::new();
>>>>>>> 722dae99

            for n in 0..n_geom {
                let _original_c_geom = sfcgal_geometry_collection_geometry_n(ptr, n);

                let clone_c_geom = sfcgal_geometry_clone(_original_c_geom);

                result.push(SFCGeometry::new_from_raw(clone_c_geom, true)?);
            }

            Ok(result)
        }
    }

    /// Creates an empty point

<<<<<<< HEAD
        pub fn translate_3d(&self, translation_x: f64, translation_y: f64, translation_z: f64) -> Result<SFCGeometry> {
=======
    pub fn point_create() -> Result<SFCGeometry> {
        let result = unsafe { sfcgal_point_create() };
>>>>>>> 722dae99

        unsafe { SFCGeometry::new_from_raw(result, true) }
    }

    /// Creates a point from two X and Y coordinates

    pub fn point_create_from_xy(x: f64, y: f64) -> Result<SFCGeometry> {
        let result = unsafe { sfcgal_point_create_from_xy(x, y) };

        unsafe { SFCGeometry::new_from_raw(result, true) }
    }

<<<<<<< HEAD
        pub fn force_valid(&self, validity: i32) {
=======
    /// Creates a point from three X, Y and M coordinates
>>>>>>> 722dae99

    pub fn point_create_from_xym(x: f64, y: f64, m: f64) -> Result<SFCGeometry> {
        let result = unsafe { sfcgal_point_create_from_xym(x, y, m) };

        unsafe { SFCGeometry::new_from_raw(result, true) }
    }

    /// Creates a point from three X, Y and Z coordinates

    pub fn point_create_from_xyz(x: f64, y: f64, z: f64) -> Result<SFCGeometry> {
        let result = unsafe { sfcgal_point_create_from_xyz(x, y, z) };

        unsafe { SFCGeometry::new_from_raw(result, true) }
    }

    /// Create a point from x, y, z, m components.

    pub fn point_create_from_xyzm(&self, x: f64, y: f64, z: f64, m: f64) -> Result<SFCGeometry> {
        let result = unsafe { sfcgal_point_create_from_xyzm(x, y, z, m) };

        unsafe { SFCGeometry::new_from_raw(result, true) }
    }

    /// Returns the X coordinate of the given Point

    pub fn point_x(&self) -> Result<f64> {
        precondition_match_type!(self, GeomType::Point);

        precondition_match_not_empty!(self);

        unsafe { Ok(sfcgal_point_x(self.c_geom.as_ptr())) }
    }

    /// Returns the Y coordinate of the given Point

    pub fn point_y(&self) -> Result<f64> {
        precondition_match_type!(self, GeomType::Point);

        precondition_match_not_empty!(self);

        unsafe { Ok(sfcgal_point_y(self.c_geom.as_ptr())) }
    }

    /// Returns the Z coordinate of the given Point

    pub fn point_z(&self) -> Result<f64> {
        precondition_match_type!(self, GeomType::Point);

        precondition_match_not_empty!(self);

        unsafe {
            let result = sfcgal_point_z(self.c_geom.as_ptr());

            check_nan_value(result)
        }
    }

    /// Returns the M coordinate of the given Point

    pub fn point_m(&self) -> Result<f64> {
        precondition_match_type!(self, GeomType::Point);

        precondition_match_not_empty!(self);

        unsafe {
            let result = sfcgal_point_m(self.c_geom.as_ptr());

            check_nan_value(result)
        }
    }

    /// Sets one vertex of a Triangle

    pub fn triangle_set_vertex(&self, index: i32, vertex: &SFCGeometry) -> Result<()> {
        precondition_match_type!(self, GeomType::Triangle);

        precondition_index_in_range!(index, (0..3));

        unsafe {
            let explicit_converted_int: ::std::os::raw::c_int = index;

            sfcgal_triangle_set_vertex(
                self.c_geom.as_ptr(),
                explicit_converted_int,
                vertex.c_geom.as_ptr(),
            );

            Ok(())
        }
    }

    /// Sets one vertex of a Triangle from two coordinates

    pub fn triangle_set_vertex_from_xy(&self, index: i32, x: f64, y: f64) -> Result<()> {
        precondition_match_type!(self, GeomType::Triangle);

        precondition_index_in_range!(index, (0..3));

        unsafe {
            let explicit_converted_int: ::std::os::raw::c_int = index;

            sfcgal_triangle_set_vertex_from_xy(self.c_geom.as_ptr(), explicit_converted_int, x, y);

            Ok(())
        }
    }

    /// Sets one vertex of a Triangle from three coordinates

    pub fn triangle_set_vertex_from_xyz(&self, index: i32, x: f64, y: f64, z: f64) -> Result<()> {
        precondition_match_type!(self, GeomType::Triangle);

        precondition_index_in_range!(index, (0..3));

        unsafe {
            let explicit_converted_int: ::std::os::raw::c_int = index;

            sfcgal_triangle_set_vertex_from_xyz(
                self.c_geom.as_ptr(),
                explicit_converted_int,
                x,
                y,
                z,
            );

            Ok(())
        }
    }

    /// Returns the straight skeleton partition for the given Polygon

    pub fn geometry_straight_skeleton_partition(
        &self,
        auto_orientation: bool,
    ) -> Result<SFCGeometry> {
        match self._type()? {
            GeomType::Polygon | GeomType::Multipolygon | GeomType::Triangle => (),
            _ => {
                bail!("Wrong input Geometry type");
            }
        }

        precondition_match_validity!(self);

        let result = unsafe {
            sfcgal_geometry_straight_skeleton_partition(self.c_geom.as_ptr(), auto_orientation)
        };

        unsafe { SFCGeometry::new_from_raw(result, true) }
    }

    /// Returns the visibility polygon of a Point inside a Polygon

    pub fn geometry_visibility_point(&self, point: &SFCGeometry) -> Result<SFCGeometry> {
        precondition_match_type!(self, GeomType::Polygon);

        precondition_match_type_other!(point, GeomType::Point);

        precondition_match_validity!(self);

        if !self.covers(point)? {
            bail!("Point must be inside the Polygon");
        }

        let result = unsafe {
            sfcgal_geometry_visibility_point(self.c_geom.as_ptr(), point.c_geom.as_ptr())
        };

        unsafe { SFCGeometry::new_from_raw(result, true) }
    }

    /// Rotates a geometry around the origin (0,0,0) by a given angle

    pub fn geometry_rotate(&self, angle: f64) -> Result<SFCGeometry> {
        let result = unsafe { sfcgal_geometry_rotate(self.c_geom.as_ptr(), angle) };

        unsafe { SFCGeometry::new_from_raw(result, true) }
    }

    /// Rotates a geometry around the X axis by a given angle

    pub fn geometry_rotate_x(&self, angle: f64) -> Result<SFCGeometry> {
        let result = unsafe { sfcgal_geometry_rotate_x(self.c_geom.as_ptr(), angle) };

        unsafe { SFCGeometry::new_from_raw(result, true) }
    }

    /// Rotates a geometry around the Y axis by a given angle

    pub fn geometry_rotate_y(&self, angle: f64) -> Result<SFCGeometry> {
        let result = unsafe { sfcgal_geometry_rotate_y(self.c_geom.as_ptr(), angle) };

        unsafe { SFCGeometry::new_from_raw(result, true) }
    }

    /// Rotates a geometry around the Z axis by a given angle

    pub fn geometry_rotate_z(&self, angle: f64) -> Result<SFCGeometry> {
        let result = unsafe { sfcgal_geometry_rotate_z(self.c_geom.as_ptr(), angle) };

        unsafe { SFCGeometry::new_from_raw(result, true) }
    }

    /// Rotates a geometry around a specified point by a given angle

    pub fn geometry_rotate_2d(
        &self,
        angle: f64,
        origin_x: f64,
        origin_y: f64,
    ) -> Result<SFCGeometry> {
        let result =
            unsafe { sfcgal_geometry_rotate_2d(self.c_geom.as_ptr(), angle, origin_x, origin_y) };

        unsafe { SFCGeometry::new_from_raw(result, true) }
    }

    /// Rotates a 3D geometry around a specified axis by a given angle

    pub fn geometry_rotate_3d(
        &self,
        angle: f64,
        axis_x_angle: f64,
        axis_y_angle: f64,
        axis_z_angle: f64,
    ) -> Result<SFCGeometry> {
        let result = unsafe {
            sfcgal_geometry_rotate_3d(
                self.c_geom.as_ptr(),
                angle,
                axis_x_angle,
                axis_y_angle,
                axis_z_angle,
            )
        };

        unsafe { SFCGeometry::new_from_raw(result, true) }
    }

    /// Rotates a 3D geometry around a specified axis and center point by a
    /// given
    #[allow(clippy::too_many_arguments)]
    pub fn geometry_rotate_3d_around_center(
        &self,
        angle: f64,
        axis_x_angle: f64,
        axis_y_angle: f64,
        axis_z_angle: f64,
        center_x: f64,
        center_y: f64,
        center_z: f64,
    ) -> Result<SFCGeometry> {
        let result = unsafe {
            sfcgal_geometry_rotate_3d_around_center(
                self.c_geom.as_ptr(),
                angle,
                axis_x_angle,
                axis_y_angle,
                axis_z_angle,
                center_x,
                center_y,
                center_z,
            )
        };

        unsafe { SFCGeometry::new_from_raw(result, true) }
    }

    /// Force a Right Handed Rule on the given Geometry

    pub fn geometry_force_rhr(&self) -> Result<SFCGeometry> {
        precondition_match_validity!(self);

        let result = unsafe { sfcgal_geometry_force_rhr(self.c_geom.as_ptr()) };

        unsafe { SFCGeometry::new_from_raw(result, true) }
    }

    /// Force a Left Handed Rule on the given Geometry

    pub fn geometry_force_lhr(&self) -> Result<SFCGeometry> {
        precondition_match_validity!(self);

        let result = unsafe { sfcgal_geometry_force_lhr(self.c_geom.as_ptr()) };

        unsafe { SFCGeometry::new_from_raw(result, true) }
    }

    /// Scale a geometry by a given factor

    pub fn geometry_scale(&self, scale: f64) -> Result<SFCGeometry> {
        let result = unsafe { sfcgal_geometry_scale(self.c_geom.as_ptr(), scale) };

        unsafe { SFCGeometry::new_from_raw(result, true) }
    }

    /// Scale a geometry by different factors for each dimension

    pub fn geometry_scale_3d(
        &self,
        scale_x: f64,
        scale_y: f64,
        scale_z: f64,
    ) -> Result<SFCGeometry> {
        let result =
            unsafe { sfcgal_geometry_scale_3d(self.c_geom.as_ptr(), scale_x, scale_y, scale_z) };

        unsafe { SFCGeometry::new_from_raw(result, true) }
    }

    /// Scale a geometry by different factors for each dimension around a
    /// center

    pub fn geometry_scale_3d_around_center(
        &self,
        factor_x: f64,
        factor_y: f64,
        factor_z: f64,
        center_x: f64,
        center_y: f64,
        center_z: f64,
    ) -> Result<SFCGeometry> {
        let result = unsafe {
            sfcgal_geometry_scale_3d_around_center(
                self.c_geom.as_ptr(),
                factor_x,
                factor_y,
                factor_z,
                center_x,
                center_y,
                center_z,
            )
        };

        unsafe { SFCGeometry::new_from_raw(result, true) }
    }

    /// Round coordinates of the given Geometry

    pub fn geometry_round(&self, value: i32) -> Result<SFCGeometry> {
        precondition_match_validity!(self);

        let explicit_conversion: ::std::os::raw::c_int = value;

        let result = unsafe { sfcgal_geometry_round(self.c_geom.as_ptr(), explicit_conversion) };

        unsafe { SFCGeometry::new_from_raw(result, true) }
    }

    /// Computes a 3D buffer around a geometry

    pub fn geometry_buffer3d(
        &self,
        radius: f64,
        segments: i32,
        buffer_type: BufferType,
    ) -> Result<SFCGeometry> {
        match self._type()? {
            GeomType::Point | GeomType::Linestring => (),
            _ => bail!("Geometry must be a Point or a Linestring"),
        }

        precondition_match_validity!(self);

        if radius <= 0. {
            bail!("Radius must be greater than 0.0");
        }

        if segments <= 3 {
            bail!("The algorithm needs at least 3 segments");
        }

        let explicit = {
            match buffer_type {
                BufferType::Round => 0_u32,
                BufferType::CylSphere => 1_u32,
                BufferType::Flat => 2_u32,
            }
        };

        unsafe {
            let result = sfcgal_geometry_buffer3d(self.c_geom.as_ptr(), radius, segments, explicit);

            SFCGeometry::new_from_raw(result, true)
        }
    }

    /// Gets the validity flag of the geometry

    pub fn geometry_has_validity_flag(&self) -> i32 {
        unsafe { sfcgal_geometry_has_validity_flag(self.c_geom.as_ptr()) }
    }

    /// Build the visibility polygon of the segment [pointA ; pointB] on a
    /// Polygon

    pub fn geometry_visibility_segment(
        &self,
        point_a: &SFCGeometry,
        point_b: &SFCGeometry,
    ) -> Result<SFCGeometry> {
        precondition_match_validity!(self);

        let result = unsafe {
            sfcgal_geometry_visibility_segment(
                self.c_geom.as_ptr(),
                point_a.c_geom.as_ptr(),
                point_b.c_geom.as_ptr(),
            )
        };

        unsafe { SFCGeometry::new_from_raw(result, true) }
    }

    /// Convert a PolyhedralSurface to a Solid

    pub fn geometry_make_solid(&self) -> Result<SFCGeometry> {
        precondition_match_validity!(self);

        let result = unsafe { sfcgal_geometry_make_solid(self.c_geom.as_ptr()) };

        unsafe { SFCGeometry::new_from_raw(result, true) }
    }

    /// Translate a geometry by a 2D vector

    pub fn geometry_translate_2d(&self, dx: f64, dy: f64) -> Result<SFCGeometry> {
        let result = unsafe { sfcgal_geometry_translate_2d(self.c_geom.as_ptr(), dx, dy) };

        unsafe { SFCGeometry::new_from_raw(result, true) }
    }

    /// Translate a geometry by a 3D vector

    pub fn geometry_translate_3d(
        &self,
        translation_x: f64,
        translation_y: f64,
        translation_z: f64,
    ) -> Result<SFCGeometry> {
        let result = unsafe {
            sfcgal_geometry_translate_3d(
                self.c_geom.as_ptr(),
                translation_x,
                translation_y,
                translation_z,
            )
        };

        unsafe { SFCGeometry::new_from_raw(result, true) }
    }

    /// Sets the validity flag of the geometry.

    pub fn geometry_force_valid(&self, validity: i32) {
        unsafe { sfcgal_geometry_force_valid(self.c_geom.as_ptr(), validity) };
    }

    /// Set the geometry validation mode

    pub fn set_geometry_validation(enabled: i32) {
        unsafe { sfcgal_set_geometry_validation(enabled) };
    }

    /// Creates an empty Triangle

    pub fn triangle_create() -> Result<SFCGeometry> {
        let result = unsafe { sfcgal_triangle_create() };

        unsafe { SFCGeometry::new_from_raw(result, true) }
    }

    /// Returns one the Triangle's vertex as a Point

    pub fn triangle_vertex(&self, index: i32) -> Result<SFCGeometry> {
        precondition_match_type!(self, GeomType::Triangle);

        precondition_index_in_range!(index, (0..3));

        let result = unsafe { sfcgal_triangle_vertex(self.c_geom.as_ptr(), index) };

        let convert_mutability = result as *mut c_void;

        unsafe { SFCGeometry::new_from_raw(convert_mutability, true) }
    }

    /// Creates a Triangle from three given Point

    pub fn triangle_create_from_points(
        point_a: &SFCGeometry,
        point_b: &SFCGeometry,
        point_c: &SFCGeometry,
    ) -> Result<SFCGeometry> {
        precondition_match_type!(point_a, GeomType::Point);

        precondition_match_type!(point_a, GeomType::Point);

        precondition_match_type!(point_a, GeomType::Point);

        let result = unsafe {
            sfcgal_triangle_create_from_points(
                point_a.c_geom.as_ptr(),
                point_b.c_geom.as_ptr(),
                point_c.c_geom.as_ptr(),
            )
        };

        unsafe { SFCGeometry::new_from_raw(result, true) }
    }

    /// Creates an empty TriangulatedSurface

    pub fn triangulated_surface_create() -> Result<SFCGeometry> {
        let result = unsafe { sfcgal_triangulated_surface_create() };

        unsafe { SFCGeometry::new_from_raw(result, true) }
    }

    /// Returns the ith Triangle of a given TriangulatedSurface

    pub fn triangulated_surface_triangle_n(&self, index: usize) -> Result<SFCGeometry> {
        precondition_match_type!(self, GeomType::Triangulatedsurface);

        precondition_index_in_result_value!(index, self.triangulated_surface_num_triangles());

        unsafe {
            let result = sfcgal_triangulated_surface_triangle_n(self.c_geom.as_ptr(), index);

            let convert_mutability = result as *mut c_void;

            SFCGeometry::new_from_raw(convert_mutability, true)
        }
    }

    /// Adds a Triangle to a given TriangulatedSurface

    pub fn triangulated_surface_add_triangle(&self, triangle: &SFCGeometry) -> Result<()> {
        precondition_match_type!(self, GeomType::Triangulatedsurface);

        precondition_match_type_other!(triangle, GeomType::Triangle);

        unsafe {
            sfcgal_triangulated_surface_add_triangle(self.c_geom.as_ptr(), triangle.c_geom.as_ptr())
        };

        Ok(())
    }

    /// Returns the number of triangles of a given TriangulatedSurface

    pub fn triangulated_surface_num_triangles(&self) -> Result<usize> {
        precondition_match_type!(self, GeomType::Triangulatedsurface);

        unsafe {
            Ok(sfcgal_triangulated_surface_num_triangles(
                self.c_geom.as_ptr(),
            ))
        }
    }

    /// Returns the optimal convex partition of a geometry (polygon without
    /// hole)

    pub fn optimal_convex_partition_2(&self) -> Result<SFCGeometry> {
        precondition_match_validity!(self);

        let result = unsafe { sfcgal_optimal_convex_partition_2(self.c_geom.as_ptr()) };

        unsafe { SFCGeometry::new_from_raw(result, true) }
    }

    /// Returns the approximal convex partition of a geometry (polygon
    /// without hole)

    pub fn approx_convex_partition_2(&self) -> Result<SFCGeometry> {
        precondition_match_validity!(self);

        let result = unsafe { sfcgal_approx_convex_partition_2(self.c_geom.as_ptr()) };

        unsafe { SFCGeometry::new_from_raw(result, true) }
    }

    /// Returns the greene approximal convex partition of a geometry
    /// (polygon without hole)

    pub fn greene_approx_convex_partition_2(&self) -> Result<SFCGeometry> {
        precondition_match_validity!(self);

        let result = unsafe { sfcgal_greene_approx_convex_partition_2(self.c_geom.as_ptr()) };

        unsafe { SFCGeometry::new_from_raw(result, true) }
    }

    /// Returns the y monotone partition of a geometry (polygon without
    /// hole)

    pub fn y_monotone_partition_2(&self) -> Result<SFCGeometry> {
        precondition_match_validity!(self);

        let result = unsafe { sfcgal_y_monotone_partition_2(self.c_geom.as_ptr()) };

        unsafe { SFCGeometry::new_from_raw(result, true) }
    }

    /// Returns the number of points of the given LineString

    pub fn linestring_num_points(&self) -> Result<usize> {
        precondition_match_type!(self, GeomType::Linestring);

        unsafe { Ok(sfcgal_linestring_num_points(self.c_geom.as_ptr())) }
    }

    /// Adds a point to a LineString

    pub fn linestring_add_point(&self, point: &SFCGeometry) -> Result<()> {
        precondition_match_type!(self, GeomType::Linestring);

        precondition_match_type!(point, GeomType::Point);

        unsafe { sfcgal_linestring_add_point(self.c_geom.as_ptr(), point.c_geom.as_ptr()) };

        Ok(())
    }

    /// Returns the ith point of a given LineString

    pub fn linestring_point_n(&self, index: usize) -> Result<SFCGeometry> {
        precondition_match_type!(self, GeomType::Point);

        match self.linestring_num_points() {
            Ok(num) => {
                if index >= num {
                    bail!("Overflowing index")
                }
            }
            Err(e) => bail!(e),
        }

        unsafe {
            let result = sfcgal_linestring_point_n(self.c_geom.as_ptr(), index);

            let convert_mutability = result as *mut c_void;

            SFCGeometry::new_from_raw(convert_mutability, true)
        }
    }

    /// Creates an empty LineString

    pub fn linestring_create() -> Result<SFCGeometry> {
        let result = unsafe { sfcgal_linestring_create() };

        unsafe { SFCGeometry::new_from_raw(result, true) }
    }

    /// Creates an empty PolyhedralSurface

    pub fn polyhedral_surface_create() -> Result<SFCGeometry> {
        let result = unsafe { sfcgal_polyhedral_surface_create() };

        unsafe { SFCGeometry::new_from_raw(result, true) }
    }

    /// Returns the number of polygons of a given PolyhedralSurface

    pub fn polyhedral_surface_num_polygons(&self) -> Result<usize> {
        precondition_match_type!(self, GeomType::Polyhedralsurface);

        unsafe { Ok(sfcgal_polyhedral_surface_num_polygons(self.c_geom.as_ptr())) }
    }

    /// Adds a Polygon to a given PolyhedralSurface

    pub fn polyhedral_surface_add_polygon(&self, other: &SFCGeometry) -> Result<()> {
        precondition_match_type!(self, GeomType::Polyhedralsurface);

        precondition_match_type_other!(other, GeomType::Polygon);

        unsafe {
            sfcgal_polyhedral_surface_add_polygon(self.c_geom.as_ptr(), other.c_geom.as_ptr())
        };

        Ok(())
    }

    /// Returns the ith polygon of a given PolyhedralSurface

    pub fn polyhedral_surface_polygon_n(&self, index: usize) -> Result<SFCGeometry> {
        precondition_match_type!(self, GeomType::Polyhedralsurface);

        precondition_index_in_result_value!(index, self.polyhedral_surface_num_polygons());

        let result = unsafe { sfcgal_polyhedral_surface_polygon_n(self.c_geom.as_ptr(), index) };

        let convert_mutability = result as *mut c_void;

        unsafe { SFCGeometry::new_from_raw(convert_mutability, true) }
    }

    /// Sets the error handlers. These callbacks are called on warning or
    /// error

    pub fn set_error_handlers(
        warning_handler: sfcgal_error_handler_t,
        error_handler: sfcgal_error_handler_t,
    ) {
        unsafe { sfcgal_set_error_handlers(warning_handler, error_handler) }
    }

    /// Sets the error handlers. These callbacks are called on warning or
    /// error

    pub fn set_alloc_handlers(
        alloc_handler: sfcgal_alloc_handler_t,
        free_handler: sfcgal_free_handler_t,
    ) {
        unsafe { sfcgal_set_alloc_handlers(alloc_handler, free_handler) };
    }

    /// Creates an empty Solid

    pub fn solid_create() -> Result<SFCGeometry> {
        let result = unsafe { sfcgal_solid_create() };

        unsafe { SFCGeometry::new_from_raw(result, true) }
    }

    /// Returns the number of shells of a given Solid

    pub fn solid_num_shells(&self) -> Result<usize> {
        precondition_match_type!(self, GeomType::Solid);

        unsafe { Ok(sfcgal_solid_num_shells(self.c_geom.as_ptr())) }
    }

    /// Creates a Solid from an exterior shell

    pub fn solid_create_from_exterior_shell(exterior_shell: &SFCGeometry) -> Result<SFCGeometry> {
        precondition_match_type_other!(exterior_shell, GeomType::Polyhedralsurface);

        unsafe {
            let result = sfcgal_solid_create_from_exterior_shell(exterior_shell.c_geom.as_ptr());

            SFCGeometry::new_from_raw(result, true)
        }
    }

    /// Returns the ith shell of a given Solid

    pub fn solid_shell_n(&self, index: usize) -> Result<SFCGeometry> {
        precondition_match_type!(self, GeomType::Solid);

        precondition_index_in_result_value!(index, self.solid_num_shells());

        let result = unsafe { sfcgal_solid_shell_n(self.c_geom.as_ptr(), index) };

        let convert_mutability = result as *mut c_void;

        unsafe { SFCGeometry::new_from_raw(convert_mutability, true) }
    }

    /// Adds a shell to a given Solid

    pub fn solid_add_interior_shell(&self, shell: &SFCGeometry) -> Result<()> {
        precondition_match_type!(self, GeomType::Solid);

        precondition_match_type_other!(shell, GeomType::Polyhedralsurface);

        unsafe { sfcgal_solid_add_interior_shell(self.c_geom.as_ptr(), shell.c_geom.as_ptr()) };

        Ok(())
    }

    /// Creates an empty Polygon

    pub fn polygon_create() -> Result<SFCGeometry> {
        let result = unsafe { sfcgal_polygon_create() };

        unsafe { SFCGeometry::new_from_raw(result, true) }
    }

    /// Returns the number of interior rings of a given Polygon

    pub fn polygon_num_interior_rings(&self) -> Result<usize> {
        precondition_match_type!(self, GeomType::Polygon);

        unsafe { Ok(sfcgal_polygon_num_interior_rings(self.c_geom.as_ptr())) }
    }

    /// Returns the exterior ring of a given Polygon

    pub fn polygon_exterior_ring(&self) -> Result<SFCGeometry> {
        let result = unsafe { sfcgal_polygon_exterior_ring(self.c_geom.as_ptr()) };

        let convert_mutability = result as *mut c_void;

        unsafe { SFCGeometry::new_from_raw(convert_mutability, true) }
    }

    /// Creates an empty Polygon from an extrior ring

    pub fn polygon_create_from_exterior_ring(&self) -> Result<SFCGeometry> {
        precondition_match_type!(self, GeomType::Linestring);

        let result = unsafe { sfcgal_polygon_create_from_exterior_ring(self.c_geom.as_ptr()) };

        unsafe { SFCGeometry::new_from_raw(result, true) }
    }

    /// Adds an interior ring to a given Polygon

    pub fn polygon_add_interior_ring(&self, ring: &SFCGeometry) -> Result<()> {
        precondition_match_type!(self, GeomType::Polygon);

        precondition_match_type!(ring, GeomType::Linestring);

        unsafe { sfcgal_polygon_add_interior_ring(self.c_geom.as_ptr(), ring.c_geom.as_ptr()) };

        Ok(())
    }

    /// Returns the ith interior ring of a given Polygon

    pub fn polygon_interior_ring_n(&self, index: usize) -> Result<SFCGeometry> {
        precondition_match_type!(self, GeomType::Polygon);

        precondition_index_in_result_value!(index, self.polygon_num_interior_rings());

        let result = unsafe { sfcgal_polygon_interior_ring_n(self.c_geom.as_ptr(), index) };

        let convert_mutability = result as *mut c_void;

        unsafe { SFCGeometry::new_from_raw(convert_mutability, true) }
    }

    /// Creates an empty MultiSolid

    pub fn multi_solid_create() -> Result<SFCGeometry> {
        let result = unsafe { sfcgal_multi_solid_create() };

        unsafe { SFCGeometry::new_from_raw(result, true) }
    }

    // ------------------------------
    // Prepared geometries section
    // ------------------------------

    /// # Safety
    /// Sets SRID associated with a given PreparedGeometry

    pub unsafe fn prepared_geometry_set_srid(
        prepared_geometry: *mut sfcgal_prepared_geometry_t,
        srid: srid_t,
    ) {
        sfcgal_prepared_geometry_set_srid(prepared_geometry, srid);
    }

    /// # Safety
    /// Deletes a given PreparedGeometry

    pub unsafe fn prepared_geometry_delete(prepared_geometry: *mut sfcgal_prepared_geometry_t) {
        sfcgal_prepared_geometry_delete(prepared_geometry);
    }

    /// # Safety
    /// Creates a PreparedGeometry from a Geometry and an SRID

    pub fn prepared_geometry_create_from_geometry(
        &self,
        srid: srid_t,
    ) -> Result<*mut sfcgal_prepared_geometry_t> {
        let result =
            unsafe { sfcgal_prepared_geometry_create_from_geometry(self.c_geom.as_ptr(), srid) };

        check_null_prepared_geom(result)?;

        Ok(result)
    }

    /// # Safety
    /// Sets the Geometry associated with the given PreparedGeometry

    pub unsafe fn prepared_geometry_set_geometry(&self, prepared: *mut sfcgal_prepared_geometry_t) {
        sfcgal_prepared_geometry_set_geometry(prepared, self.c_geom.as_ptr());
    }

    /// # Safety
    /// Returns SRID associated with a given PreparedGeometry

    pub unsafe fn prepared_geometry_srid(prepared: *mut sfcgal_prepared_geometry_t) -> u32 {
        sfcgal_prepared_geometry_srid(prepared)
    }

    /// Creates an empty PreparedGeometry

    pub fn prepared_geometry_create() -> Result<*mut sfcgal_prepared_geometry_t> {
        let result = unsafe { sfcgal_prepared_geometry_create() };

        check_null_prepared_geom(result)?;

        Ok(result)
    }

    /// # Safety
    /// Returns the Geometry associated with a given PreparedGeometry

    pub unsafe fn prepared_geometry_geometry(
        prepared_geometry: *mut sfcgal_prepared_geometry_t,
    ) -> Result<SFCGeometry> {
        let result = unsafe { sfcgal_prepared_geometry_geometry(prepared_geometry) };

        // NOTE: Not proud..
        let converted = result as *mut c_void;

        SFCGeometry::new_from_raw(converted, true)
    }
}

fn is_all_same<T>(arr: &[T]) -> bool
where
    T: Ord + Eq,
{
    arr.iter().min() == arr.iter().max()
}

fn make_multi_geom(
    out_multi: *mut sfcgal_geometry_t,
    geoms: &mut [SFCGeometry],
) -> Result<SFCGeometry> {
    for sfcgal_geom in geoms.iter_mut() {
        unsafe {
            sfcgal_geom.owned = false;

            sfcgal_geometry_collection_add_geometry(
                out_multi,
                sfcgal_geom.c_geom.as_ptr() as *mut sfcgal_geometry_t,
            )
        };
    }

    unsafe { SFCGeometry::new_from_raw(out_multi, true) }
}

pub fn _sfcgal_get_full_version() -> String {
    let result = unsafe { sfcgal_full_version() };

    _string(result)
}

pub fn _sfcgal_get_version() -> String {
    let result = unsafe { sfcgal_version() };

    _string(result)
}

#[cfg(test)]

mod tests {

    use std::{env, f64::consts::PI};

    use num_traits::abs;

    use super::*;
    use crate::{Point2d, Point3d, ToCoordinates};

    #[test]

    fn creation_point_from_wkt() {
        let geom = SFCGeometry::new("POINT (1.0 1.0)");

        assert!(geom.is_ok());
    }

    #[test]

    fn creation_polygon_from_wkt() {
        let geom = SFCGeometry::new("POLYGON((0.0 0.0, 1.0 0.0, 1.0 1.0, 0.0 0.0))");

        assert!(geom.is_ok());

        let geom = geom.unwrap();

        assert!(geom.is_valid().unwrap());

        let geom1 = SFCGeometry::new("POINT (1.0 1.0)").unwrap();

        assert!(geom.intersects(&geom1).unwrap());
    }

    #[test]

    fn writing_to_wkt() {
        let geom = SFCGeometry::new("POINT (1.0 1.0)");

        assert!(geom.is_ok());

        let wkt = geom.unwrap().to_wkt();

        assert!(wkt.is_ok());

        assert_eq!(wkt.unwrap(), String::from("POINT (1/1 1/1)"));
    }

    #[test]

    fn writing_to_wkt_with_decimals() {
        let geom = SFCGeometry::new("POINT (1.0 1.0)");

        assert!(geom.is_ok());

        let wkt = geom.unwrap().to_wkt_decim(1);

        assert!(wkt.is_ok());

        assert_eq!(wkt.unwrap(), String::from("POINT (1.0 1.0)"));
    }

    #[test]

    fn creation_failed_with_error_message() {
        let geom = SFCGeometry::new("POINT (1, 1)");

        assert!(geom.is_err());

        assert_eq!(geom.err().unwrap().to_string(), "Obtained null pointer when creating geometry: WKT parse error, Coordinate dimension < 2 (, 1))",)
    }

    #[test]

    fn distance_to_other() {
        let pt1 = SFCGeometry::new("POINT (1.0 1.0)").unwrap();

        let pt2 = SFCGeometry::new("POINT (10.0 1.0)").unwrap();

        let distance = pt1.distance(&pt2).unwrap();

        assert_eq!(distance, 9.0);
    }

    #[test]

    fn distance_3d_to_other() {
        let pt1 = SFCGeometry::new("POINT (1.0 1.0 2.0)").unwrap();

        let pt2 = SFCGeometry::new("POINT (10.0 1.0 2.0)").unwrap();

        let distance = pt1.distance_3d(&pt2).unwrap();

        assert_eq!(distance, 9.0);
    }

    #[test]

    fn measured_geometry() {
        let pt1 = SFCGeometry::new("POINT (1.0 1.0)").unwrap();

        let pt2 = SFCGeometry::new("POINTM(1.0 1.0 2.0)").unwrap();

        assert!(!pt1.is_measured().unwrap());

        assert!(pt2.is_measured().unwrap());
    }

    #[test]

    fn area() {
        let polygon = SFCGeometry::new("POLYGON((1 1, 3 1, 4 4, 1 3, 1 1))").unwrap();

        assert_eq!(polygon.area().unwrap(), 6.0);
    }

    #[test]

    fn area_3d() {
        let polygon = SFCGeometry::new("POLYGON((1 1 1, 3 1 1, 4 4 1, 1 3 1, 1 1 1))").unwrap();

        assert_ulps_eq!(polygon.area_3d().unwrap(), 6.0);
    }

    #[test]

    fn volume() {
        let cube = SFCGeometry::new(
            "SOLID((((0 0 0,0 0 1,0 1 1,0 1 0,0 0 0)),\
             ((0 0 0,0 1 0,1 1 0,1 0 0,0 0 0)),\
             ((0 0 0,1 0 0,1 0 1,0 0 1,0 0 0)),\
             ((1 0 0,1 1 0,1 1 1,1 0 1,1 0 0)),\
             ((0 0 1,1 0 1,1 1 1,0 1 1,0 0 1)),\
             ((0 1 0,0 1 1,1 1 1,1 1 0,0 1 0))))",
        )
        .unwrap();

        assert_eq!(cube.volume().unwrap(), 1.);
    }

    #[test]

    fn volume_on_not_volume_geometry() {
        let surface = SFCGeometry::new(
            "POLYHEDRALSURFACE Z \
             (((0 0 0, 0 1 0, 1 1 0, 1 0 0, 0 0 0)),\
             ((0 0 0, 0 1 0, 0 1 1, 0 0 1, 0 0 0)),\
             ((0 0 0, 1 0 0, 1 0 1, 0 0 1, 0 0 0)),\
             ((1 1 1, 1 0 1, 0 0 1, 0 1 1, 1 1 1)),\
             ((1 1 1, 1 0 1, 1 0 0, 1 1 0, 1 1 1)),\
             ((1 1 1, 1 1 0, 0 1 0, 0 1 1, 1 1 1)))",
        )
        .unwrap();

        assert!(surface.volume().is_err());
    }

    #[test]

    fn predicates() {
        let pt = SFCGeometry::new("POINT (1.0 1.0)").unwrap();

        assert!(pt.is_valid().unwrap());

        assert!(!pt.is_3d().unwrap());

        assert!(!pt.is_empty().unwrap());

        assert_eq!(
            pt.is_planar().err().unwrap().to_string(),
            "SFCGAL error: is_planar() only applies to polygons",
        );

        let linestring_3d = SFCGeometry::new("LINESTRING (10.0 1.0 2.0, 1.0 2.0 1.7)").unwrap();

        assert!(linestring_3d.is_valid().unwrap());

        assert!(linestring_3d.is_3d().unwrap());

        assert!(!linestring_3d.is_empty().unwrap());

        assert_eq!(
            linestring_3d.is_planar().err().unwrap().to_string(),
            "SFCGAL error: is_planar() only applies to polygons",
        );

        let empty_geom = SFCGeometry::new("LINESTRING EMPTY").unwrap();

        assert!(empty_geom.is_valid().unwrap());

        assert!(!empty_geom.is_3d().unwrap());

        assert!(empty_geom.is_empty().unwrap());

        assert_eq!(
            linestring_3d.is_planar().err().unwrap().to_string(),
            "SFCGAL error: is_planar() only applies to polygons",
        );

        let polyg = SFCGeometry::new("POLYGON ((1 1, 3 1, 4 4, 1 3, 1 1))").unwrap();

        assert!(polyg.is_valid().unwrap());

        assert!(!polyg.is_3d().unwrap());

        assert!(!polyg.is_empty().unwrap());

        assert!(polyg.is_planar().unwrap());

        assert!(pt.intersects(&polyg).unwrap());

        assert!(!pt.intersects_3d(&linestring_3d).unwrap());
    }

    #[test]

    fn validity_detail_on_valid_geom() {
        let line = SFCGeometry::new("LINESTRING (10.0 1.0 2.0, 1.0 2.0 1.7)").unwrap();

        assert!(line.is_valid().unwrap());

        assert_eq!(line.validity_detail().unwrap(), None);
    }

    #[test]

    fn validity_detail_on_invalid_geom_1() {
        let surface = SFCGeometry::new(
            "POLYHEDRALSURFACE Z \
             (((0 0 0, 0 1 0, 1 1 0, 1 0 0, 0 0 0)),\
             ((0 0 0, 0 1 0, 0 1 1, 0 0 1, 0 0 0)),\
             ((0 0 0, 1 0 0, 1 0 1, 0 0 1, 0 0 0)),\
             ((1 1 1, 1 0 1, 0 0 1, 0 1 1, 1 1 1)),\
             ((1 1 1, 1 0 1, 1 0 0, 1 1 0, 1 1 1)),\
             ((1 1 1, 1 1 0, 0 1 0, 0 1 1, 1 1 1)))",
        )
        .unwrap();

        assert!(!surface.is_valid().unwrap());

        assert_eq!(surface.validity_detail().unwrap(), Some(String::from("inconsistent orientation of PolyhedralSurface detected at edge 3 (4-7) of polygon 5")),);
    }

    #[test]

    fn validity_detail_on_invalid_geom_2() {
        let surface = SFCGeometry::new("POLYGON ((1 2,1 2,1 2,1 2))").unwrap();

        assert!(!surface.is_valid().unwrap());

        assert_eq!(
            surface.validity_detail().unwrap(),
            Some(String::from("ring 0 degenerated to a point")),
        );
    }

    #[test]

    fn validity_detail_on_invalid_geom_3() {
        let surface = SFCGeometry::new("LINESTRING (1 2, 1 2, 1 2)").unwrap();

        assert!(!surface.is_valid().unwrap());

        assert_eq!(
            surface.validity_detail().unwrap(),
            Some(String::from("no length")),
        );
    }

    #[test]

    fn straight_skeleton() {
        let geom = SFCGeometry::new("POLYGON ((0 0,1 0,1 1,0 1,0 0))").unwrap();

        let result = geom.straight_skeleton().unwrap();

        let wkt = result.to_wkt_decim(1).unwrap();

        assert_eq!(wkt, "MULTILINESTRING ((0.0 0.0,0.5 0.5),(1.0 0.0,0.5 0.5),(1.0 1.0,0.5 0.5),(0.0 1.0,0.5 0.5))",);
    }

    #[test]

    fn straight_skeleton_distance_in_m() {
        let geom = SFCGeometry::new("POLYGON ((0 0,1 0,1 1,0 1,0 0))").unwrap();

        let result = geom.straight_skeleton_distance_in_m().unwrap();

        let wkt = result.to_wkt_decim(1).unwrap();

        assert_eq!(
            wkt,
            "MULTILINESTRING M (\
             (0.0 0.0 0.0,0.5 0.5 0.5),\
             (1.0 0.0 0.0,0.5 0.5 0.5),\
             (1.0 1.0 0.0,0.5 0.5 0.5),\
             (0.0 1.0 0.0,0.5 0.5 0.5))",
        );
    }

    #[test]

    fn extrude_straight_skeleton() {
        // Test adapted from https://gitlab.com/sfcgal/SFCGAL/-/blob/master/test/unit/SFCGAL/algorithm/StraightSkeletonTest.cpp#L275
        let geom = SFCGeometry::new("POLYGON ((0 0, 5 0, 5 5, 4 5, 4 4, 0 4, 0 0))").unwrap();

        let result = geom.extrude_straight_skeleton(2.).unwrap();

        let wkt = result.to_wkt_decim(2).unwrap();

        assert_eq!(
            wkt,
            "POLYHEDRALSURFACE Z (((4.00 5.00 0.00,5.00 5.00 0.00,4.00 4.00 0.00,4.00 \
              5.00 0.00)),((0.00 4.00 0.00,4.00 4.00 0.00,0.00 0.00 0.00,0.00 4.00 \
              0.00)),((4.00 4.00 0.00,5.00 0.00 0.00,0.00 0.00 0.00,4.00 4.00 \
              0.00)),((5.00 5.00 0.00,5.00 0.00 0.00,4.00 4.00 0.00,5.00 5.00 \
              0.00)),((0.00 4.00 0.00,0.00 0.00 0.00,2.00 2.00 2.00,0.00 4.00 \
              0.00)),((0.00 0.00 0.00,5.00 0.00 0.00,3.00 2.00 2.00,0.00 0.00 \
              0.00)),((2.00 2.00 2.00,0.00 0.00 0.00,3.00 2.00 2.00,2.00 2.00 \
              2.00)),((4.50 3.50 0.50,5.00 5.00 0.00,4.50 4.50 0.50,4.50 3.50 \
              0.50)),((3.00 2.00 2.00,5.00 0.00 0.00,4.50 3.50 0.50,3.00 2.00 \
              2.00)),((4.50 3.50 0.50,5.00 0.00 0.00,5.00 5.00 0.00,4.50 3.50 \
              0.50)),((5.00 5.00 0.00,4.00 5.00 0.00,4.50 4.50 0.50,5.00 5.00 \
              0.00)),((4.50 4.50 0.50,4.00 4.00 0.00,4.50 3.50 0.50,4.50 4.50 \
              0.50)),((4.50 4.50 0.50,4.00 5.00 0.00,4.00 4.00 0.00,4.50 4.50 \
              0.50)),((4.00 4.00 0.00,0.00 4.00 0.00,2.00 2.00 2.00,4.00 4.00 \
              0.00)),((4.50 3.50 0.50,4.00 4.00 0.00,3.00 2.00 2.00,4.50 3.50 \
              0.50)),((3.00 2.00 2.00,4.00 4.00 0.00,2.00 2.00 2.00,3.00 2.00 \
              2.00)))"
        );
    }

    #[test]

    fn extrude_polygon_straight_skeleton() {
        // Test adapted from https://gitlab.com/sfcgal/SFCGAL/-/blob/master/test/unit/SFCGAL/algorithm/StraightSkeletonTest.cpp#L354
        let geom = SFCGeometry::new(
            "POLYGON (( 0 0, 5 0, 5 5, 4 5, 4 4, 0 4, 0 0 ), (1 1, 1 2, 2 2, 2 1, 1 1))",
        )
        .unwrap();

        let result = geom.extrude_polygon_straight_skeleton(9., 2.).unwrap();

        let wkt = result.to_wkt_decim(1).unwrap();

        assert_eq!(
            wkt,
            "POLYHEDRALSURFACE Z (((0.0 0.0 0.0,0.0 4.0 0.0,4.0 4.0 \
             0.0,4.0 5.0 0.0,5.0 5.0 0.0,5.0 0.0 0.0,0.0 0.0 0.0),\
             (1.0 1.0 0.0,2.0 1.0 0.0,2.0 2.0 0.0,1.0 2.0 0.0,1.0 1.0 0.0)),\
             ((0.0 0.0 0.0,0.0 0.0 9.0,0.0 4.0 9.0,0.0 4.0 0.0,0.0 0.0 0.0)),\
             ((0.0 4.0 0.0,0.0 4.0 9.0,4.0 4.0 9.0,4.0 4.0 0.0,0.0 4.0 0.0)),\
             ((4.0 4.0 0.0,4.0 4.0 9.0,4.0 5.0 9.0,4.0 5.0 0.0,4.0 4.0 0.0)),\
             ((4.0 5.0 0.0,4.0 5.0 9.0,5.0 5.0 9.0,5.0 5.0 0.0,4.0 5.0 0.0)),\
             ((5.0 5.0 0.0,5.0 5.0 9.0,5.0 0.0 9.0,5.0 0.0 0.0,5.0 5.0 0.0)),\
             ((5.0 0.0 0.0,5.0 0.0 9.0,0.0 0.0 9.0,0.0 0.0 0.0,5.0 0.0 0.0)),\
             ((1.0 1.0 0.0,1.0 1.0 9.0,2.0 1.0 9.0,2.0 1.0 0.0,1.0 1.0 0.0)),\
             ((2.0 1.0 0.0,2.0 1.0 9.0,2.0 2.0 9.0,2.0 2.0 0.0,2.0 1.0 0.0)),\
             ((2.0 2.0 0.0,2.0 2.0 9.0,1.0 2.0 9.0,1.0 2.0 0.0,2.0 2.0 0.0)),\
             ((1.0 2.0 0.0,1.0 2.0 9.0,1.0 1.0 9.0,1.0 1.0 0.0,1.0 2.0 0.0)),\
             ((4.0 5.0 9.0,5.0 5.0 9.0,4.0 4.0 9.0,4.0 5.0 9.0)),\
             ((2.0 1.0 9.0,5.0 0.0 9.0,0.0 0.0 9.0,2.0 1.0 9.0)),\
             ((5.0 5.0 9.0,5.0 0.0 9.0,4.0 4.0 9.0,5.0 5.0 9.0)),\
             ((2.0 1.0 9.0,0.0 0.0 9.0,1.0 1.0 9.0,2.0 1.0 9.0)),\
             ((1.0 2.0 9.0,1.0 1.0 9.0,0.0 0.0 9.0,1.0 2.0 9.0)),\
             ((0.0 4.0 9.0,2.0 2.0 9.0,1.0 2.0 9.0,0.0 4.0 9.0)),\
             ((0.0 4.0 9.0,1.0 2.0 9.0,0.0 0.0 9.0,0.0 4.0 9.0)),\
             ((4.0 4.0 9.0,5.0 0.0 9.0,2.0 2.0 9.0,4.0 4.0 9.0)),\
             ((4.0 4.0 9.0,2.0 2.0 9.0,0.0 4.0 9.0,4.0 4.0 9.0)),\
             ((2.0 2.0 9.0,5.0 0.0 9.0,2.0 1.0 9.0,2.0 2.0 9.0)),\
             ((0.5 2.5 9.5,0.0 0.0 9.0,0.5 0.5 9.5,0.5 2.5 9.5)),\
             ((1.0 3.0 10.0,0.0 4.0 9.0,0.5 2.5 9.5,1.0 3.0 10.0)),\
             ((0.5 2.5 9.5,0.0 4.0 9.0,0.0 0.0 9.0,0.5 2.5 9.5)),\
             ((2.5 0.5 9.5,5.0 0.0 9.0,3.5 1.5 10.5,2.5 0.5 9.5)),\
             ((0.0 0.0 9.0,5.0 0.0 9.0,2.5 0.5 9.5,0.0 0.0 9.0)),\
             ((0.5 0.5 9.5,0.0 0.0 9.0,2.5 0.5 9.5,0.5 0.5 9.5)),\
             ((4.5 3.5 9.5,5.0 5.0 9.0,4.5 4.5 9.5,4.5 3.5 9.5)),\
             ((3.5 2.5 10.5,3.5 1.5 10.5,4.5 3.5 9.5,3.5 2.5 10.5)),\
             ((4.5 3.5 9.5,5.0 0.0 9.0,5.0 5.0 9.0,4.5 3.5 9.5)),\
             ((3.5 1.5 10.5,5.0 0.0 9.0,4.5 3.5 9.5,3.5 1.5 10.5)),\
             ((5.0 5.0 9.0,4.0 5.0 9.0,4.5 4.5 9.5,5.0 5.0 9.0)),\
             ((4.5 4.5 9.5,4.0 4.0 9.0,4.5 3.5 9.5,4.5 4.5 9.5)),\
             ((4.5 4.5 9.5,4.0 5.0 9.0,4.0 4.0 9.0,4.5 4.5 9.5)),\
             ((3.0 3.0 10.0,0.0 4.0 9.0,1.0 3.0 10.0,3.0 3.0 10.0)),\
             ((3.5 2.5 10.5,4.5 3.5 9.5,3.0 3.0 10.0,3.5 2.5 10.5)),\
             ((3.0 3.0 10.0,4.0 4.0 9.0,0.0 4.0 9.0,3.0 3.0 10.0)),\
             ((4.5 3.5 9.5,4.0 4.0 9.0,3.0 3.0 10.0,4.5 3.5 9.5)),\
             ((2.0 1.0 9.0,1.0 1.0 9.0,0.5 0.5 9.5,2.0 1.0 9.0)),\
             ((2.5 0.5 9.5,2.0 1.0 9.0,0.5 0.5 9.5,2.5 0.5 9.5)),\
             ((1.0 1.0 9.0,1.0 2.0 9.0,0.5 2.5 9.5,1.0 1.0 9.0)),\
             ((0.5 0.5 9.5,1.0 1.0 9.0,0.5 2.5 9.5,0.5 0.5 9.5)),\
             ((1.0 3.0 10.0,2.0 2.0 9.0,3.0 3.0 10.0,1.0 3.0 10.0)),\
             ((0.5 2.5 9.5,1.0 2.0 9.0,1.0 3.0 10.0,0.5 2.5 9.5)),\
             ((1.0 3.0 10.0,1.0 2.0 9.0,2.0 2.0 9.0,1.0 3.0 10.0)),\
             ((2.0 2.0 9.0,2.0 1.0 9.0,2.5 0.5 9.5,2.0 2.0 9.0)),\
             ((3.5 2.5 10.5,3.0 3.0 10.0,3.5 1.5 10.5,3.5 2.5 10.5)),\
             ((3.5 1.5 10.5,2.0 2.0 9.0,2.5 0.5 9.5,3.5 1.5 10.5)),\
             ((3.0 3.0 10.0,2.0 2.0 9.0,3.5 1.5 10.5,3.0 3.0 10.0)))"
        );
    }

    #[test]

    fn tesselate() {
        let geom = SFCGeometry::new("POLYGON ((0.0 0.0,1.0 0.0,1.0 1.0,0.0 1.0,0.0 0.0))").unwrap();

        let result = geom.tesselate().unwrap();

        let output_wkt = result.to_wkt_decim(1).unwrap();

        assert_eq!(
            output_wkt,
            "TIN (((0.0 1.0,1.0 0.0,1.0 1.0,0.0 1.0)),((0.0 1.0,0.0 0.0,1.0 0.0,0.0 1.0)))",
        );
    }

    #[test]

    fn offset_polygon() {
        let geom = SFCGeometry::new("POLYGON ((0.0 0.0,1.0 0.0,1.0 1.0,0.0 1.0,0.0 0.0))").unwrap();

        let buff = geom.offset_polygon(1.).unwrap();

        assert!(buff.is_valid().unwrap());

        assert!(!buff.is_empty().unwrap());
    }

    #[test]

    fn extrude_polygon() {
        let geom = SFCGeometry::new("POLYGON ((0.0 0.0,1.0 0.0,1.0 1.0,0.0 1.0,0.0 0.0))").unwrap();

        let extr = geom.extrude(0., 0., 1.).unwrap();

        assert!(extr.is_valid().unwrap());

        assert!(!extr.is_empty().unwrap());

        assert_eq!(extr._type().unwrap(), GeomType::Solid);
    }

    #[test]

    fn tesselate_invariant_geom() {
        let input_wkt = String::from("POINT (1.0 1.0)");

        let pt = SFCGeometry::new(&input_wkt).unwrap();

        let result = pt.tesselate().unwrap();

        let output_wkt = result.to_wkt_decim(1).unwrap();

        assert_eq!(input_wkt, output_wkt);
    }

    #[test]

    fn line_substring() {
        let g = SFCGeometry::new("LINESTRING Z (10.0 1.0 2.0, 1.0 2.0 1.7)").unwrap();

        let result = g.line_substring(-0.2, 0.2).unwrap();

        assert_eq!(
            result.to_wkt_decim(1).unwrap(),
            "LINESTRING Z (2.8 1.8 1.8,8.2 1.2 1.9)"
        );

        // With "start" or "end" point not in [-1; 1]
        assert_eq!(
            g.line_substring(-2., 0.2).err().unwrap().to_string(),
            "Index not in the expected range"
        );
    }

    #[test]

    fn difference_3d() {
        let cube1 = SFCGeometry::new(
            "
            SOLID((((0 0 0, 0 1 0, 1 1 0, 1 0 0, 0 0 0)),\
            ((0 0 0, 0 0 1, 0 1 1, 0 1 0, 0 0 0)),\
            ((0 0 0, 1 0 0, 1 0 1, 0 0 1, 0 0 0)),\
            ((1 1 1, 0 1 1, 0 0 1, 1 0 1, 1 1 1)),\
            ((1 1 1, 1 0 1, 1 0 0, 1 1 0, 1 1 1)),\
            ((1 1 1, 1 1 0, 0 1 0, 0 1 1, 1 1 1))))",
        )
        .unwrap();

        let cube2 = SFCGeometry::new(
            "
            SOLID((((0 0 0.5, 0 1 0.5, 1 1 0.5, 1 0 0.5, 0 0 0.5)),\
            ((0 0 0.5, 0 0 1, 0 1 1, 0 1 0.5, 0 0 0.5)),\
            ((0 0 0.5, 1 0 0.5, 1 0 1, 0 0 1, 0 0 0.5)),\
            ((1 1 1, 0 1 1, 0 0 1, 1 0 1, 1 1 1)),\
            ((1 1 1, 1 0 1, 1 0 0.5, 1 1 0.5, 1 1 1)),\
            ((1 1 1, 1 1 0.5, 0 1 0.5, 0 1 1, 1 1 1))))",
        )
        .unwrap();

        let diff = cube1.difference_3d(&cube2).unwrap();

        assert!(diff.is_valid().unwrap());

        assert_ulps_eq!(diff.volume().unwrap(), 0.5);
    }

    #[test]

    fn intersection_3d() {
        let cube1 = SFCGeometry::new(
            "
            SOLID((((0 0 0, 0 1 0, 1 1 0, 1 0 0, 0 0 0)),\
            ((0 0 0, 0 0 1, 0 1 1, 0 1 0, 0 0 0)),\
            ((0 0 0, 1 0 0, 1 0 1, 0 0 1, 0 0 0)),\
            ((1 1 1, 0 1 1, 0 0 1, 1 0 1, 1 1 1)),\
            ((1 1 1, 1 0 1, 1 0 0, 1 1 0, 1 1 1)),\
            ((1 1 1, 1 1 0, 0 1 0, 0 1 1, 1 1 1))))",
        )
        .unwrap();

        let cube2 = SFCGeometry::new(
            "
            SOLID((((0 0 0.5, 0 1 0.5, 1 1 0.5, 1 0 0.5, 0 0 0.5)),\
            ((0 0 0.5, 0 0 1, 0 1 1, 0 1 0.5, 0 0 0.5)),\
            ((0 0 0.5, 1 0 0.5, 1 0 1, 0 0 1, 0 0 0.5)),\
            ((1 1 1, 0 1 1, 0 0 1, 1 0 1, 1 1 1)),\
            ((1 1 1, 1 0 1, 1 0 0.5, 1 1 0.5, 1 1 1)),\
            ((1 1 1, 1 1 0.5, 0 1 0.5, 0 1 1, 1 1 1))))",
        )
        .unwrap();

        let diff = cube1.intersection_3d(&cube2).unwrap();

        assert!(diff.is_valid().unwrap());

        assert_ulps_eq!(diff.volume().unwrap(), 0.5);
    }

    #[test]

    fn alpha_shapes_on_point() {
        let multipoint = SFCGeometry::new("POINT (1 3)").unwrap();

        let res = multipoint.alpha_shapes(20.0, false).unwrap();

        assert_eq!(res.to_wkt_decim(1).unwrap(), "GEOMETRYCOLLECTION EMPTY");
    }

    #[test]

    fn alpha_shapes_on_multipoint() {
        let multipoint = SFCGeometry::new("MULTIPOINT ((1 2),(2 2),(3 0),(1 3))").unwrap();

        let res = multipoint.alpha_shapes(20.0, false).unwrap();

        assert_eq!(
            res.to_wkt_decim(1).unwrap(),
            "POLYGON ((1.0 2.0,1.0 3.0,2.0 2.0,3.0 0.0,1.0 2.0))"
        );
    }

    #[test]

    fn alpha_shapes_on_linestring() {
        let multipoint = SFCGeometry::new("LINESTRING (1 2,2 2,3 0,1 3)").unwrap();

        let res = multipoint.alpha_shapes(20.0, false).unwrap();

        assert_eq!(
            res.to_wkt_decim(1).unwrap(),
            "POLYGON ((1.0 2.0,1.0 3.0,2.0 2.0,3.0 0.0,1.0 2.0))"
        );
    }

    #[test]

    fn alpha_shapes_on_multilinestring() {
        let multipoint =
            SFCGeometry::new("MULTILINESTRING ((1 2,2 2,3 0,1 3), (2 6,3 5,4 2))").unwrap();

        let res = multipoint.alpha_shapes(20.0, false).unwrap();

        assert_eq!(
            res.to_wkt_decim(1).unwrap(),
            "POLYGON ((1.0 2.0,1.0 3.0,2.0 6.0,3.0 5.0,4.0 2.0,3.0 0.0,1.0 2.0))"
        );
    }

    #[test]

    fn alpha_shapes_on_polygon() {
        let pol1 = SFCGeometry::new("POLYGON ((0 0, 0 4, 4 4, 4 0, 0 0))").unwrap();

        let res = pol1.alpha_shapes(10.0, false).unwrap();

        assert_eq!(
            res.to_wkt_decim(1).unwrap(),
            "POLYGON ((0.0 0.0,0.0 4.0,4.0 4.0,4.0 0.0,0.0 0.0))"
        );
    }

    #[test]

    fn alpha_shapes_on_invalid() {
        let pol1 = SFCGeometry::new("LINESTRING (1 2, 1 2, 1 2, 1 2)").unwrap();

        let res = pol1.alpha_shapes(10.0, false);

        assert!(res.is_err());
    }

    #[test]

    fn create_collection_empty() {
        let g = SFCGeometry::create_collection(&mut []).unwrap();

        assert_eq!(g.to_wkt_decim(1).unwrap(), "GEOMETRYCOLLECTION EMPTY",);
    }

    #[test]

    fn create_collection_heterogenous() {
        let a = SFCGeometry::new("POINT (1.0 1.0)").unwrap();

        let b = SFCGeometry::new("LINESTRING Z (10.0 1.0 2.0, 1.0 2.0 1.7)").unwrap();

        let g = SFCGeometry::create_collection(&mut [a, b]).unwrap();

        assert_eq!(
            g.to_wkt_decim(1).unwrap(),
            "GEOMETRYCOLLECTION (POINT (1.0 1.0),LINESTRING Z (10.0 1.0 2.0,1.0 2.0 1.7))",
        );
    }

    #[test]

    fn create_collection_multipoint_from_points() {
        let a = SFCGeometry::new("POINT (1.0 1.0)").unwrap();

        let b = SFCGeometry::new("POINT (2.0 2.0)").unwrap();

        let g = SFCGeometry::create_collection(&mut [a, b]).unwrap();

        assert_eq!(
            g.to_wkt_decim(1).unwrap(),
            "MULTIPOINT ((1.0 1.0),(2.0 2.0))",
        );
    }

    #[test]

    fn create_collection_multilinestring_from_linestrings() {
        let a = SFCGeometry::new("LINESTRING (10.0 1.0 2.0, 1.0 2.0 1.7)").unwrap();

        let b = SFCGeometry::new("LINESTRING (10.0 1.0 2.0, 1.0 2.0 1.7)").unwrap();

        let g = SFCGeometry::create_collection(&mut [a, b]).unwrap();

        assert_eq!(
            g.to_wkt_decim(1).unwrap(),
            "MULTILINESTRING Z ((10.0 1.0 2.0,1.0 2.0 1.7),(10.0 1.0 2.0,1.0 2.0 1.7))",
        );
    }

    #[test]

    fn create_collection_multisolid_from_solids() {
        let a = SFCGeometry::new(
            "SOLID((((0 0 0,0 0 1,0 1 1,0 1 0,0 0 0)),\
             ((0 0 0,0 1 0,1 1 0,1 0 0,0 0 0)),\
             ((0 0 0,1 0 0,1 0 1,0 0 1,0 0 0)),\
             ((1 0 0,1 1 0,1 1 1,1 0 1,1 0 0)),\
             ((0 0 1,1 0 1,1 1 1,0 1 1,0 0 1)),\
             ((0 1 0,0 1 1,1 1 1,1 1 0,0 1 0))))",
        )
        .unwrap();

        let b = SFCGeometry::new(
            "SOLID((((0 0 0,0 0 1,0 1 1,0 1 0,0 0 0)),\
             ((0 0 0,0 1 0,1 1 0,1 0 0,0 0 0)),\
             ((0 0 0,1 0 0,1 0 1,0 0 1,0 0 0)),\
             ((1 0 0,1 1 0,1 1 1,1 0 1,1 0 0)),\
             ((0 0 1,1 0 1,1 1 1,0 1 1,0 0 1)),\
             ((0 1 0,0 1 1,1 1 1,1 1 0,0 1 0))))",
        )
        .unwrap();

        let g = SFCGeometry::create_collection(&mut [a, b]).unwrap();

        assert_eq!(
            g.to_wkt_decim(1).unwrap(),
            "MULTISOLID Z (\
             ((\
             ((0.0 0.0 0.0,0.0 0.0 1.0,0.0 1.0 1.0,0.0 1.0 0.0,0.0 0.0 0.0)),\
             ((0.0 0.0 0.0,0.0 1.0 0.0,1.0 1.0 0.0,1.0 0.0 0.0,0.0 0.0 0.0)),\
             ((0.0 0.0 0.0,1.0 0.0 0.0,1.0 0.0 1.0,0.0 0.0 1.0,0.0 0.0 0.0)),\
             ((1.0 0.0 0.0,1.0 1.0 0.0,1.0 1.0 1.0,1.0 0.0 1.0,1.0 0.0 0.0)),\
             ((0.0 0.0 1.0,1.0 0.0 1.0,1.0 1.0 1.0,0.0 1.0 1.0,0.0 0.0 1.0)),\
             ((0.0 1.0 0.0,0.0 1.0 1.0,1.0 1.0 1.0,1.0 1.0 0.0,0.0 1.0 0.0))\
             )),\
             ((\
             ((0.0 0.0 0.0,0.0 0.0 1.0,0.0 1.0 1.0,0.0 1.0 0.0,0.0 0.0 0.0)),\
             ((0.0 0.0 0.0,0.0 1.0 0.0,1.0 1.0 0.0,1.0 0.0 0.0,0.0 0.0 0.0)),\
             ((0.0 0.0 0.0,1.0 0.0 0.0,1.0 0.0 1.0,0.0 0.0 1.0,0.0 0.0 0.0)),\
             ((1.0 0.0 0.0,1.0 1.0 0.0,1.0 1.0 1.0,1.0 0.0 1.0,1.0 0.0 0.0)),\
             ((0.0 0.0 1.0,1.0 0.0 1.0,1.0 1.0 1.0,0.0 1.0 1.0,0.0 0.0 1.0)),\
             ((0.0 1.0 0.0,0.0 1.0 1.0,1.0 1.0 1.0,1.0 1.0 0.0,0.0 1.0 0.0))\
             ))\
             )",
        );
    }

    fn points_are_close2d(p1: (f64, f64), p2: (f64, f64)) -> bool {
        let tolerance = 1e-10;

        abs(p1.0 - p2.0) < tolerance && abs(p1.1 - p2.1) < tolerance
    }

    fn points_are_close3d(p1: (f64, f64, f64), p2: (f64, f64, f64)) -> bool {
        let tolerance = 1e-10;

        abs(p1.0 - p2.0) < tolerance && abs(p1.1 - p2.1) < tolerance && abs(p1.2 - p2.2) < tolerance
    }

    #[test]

<<<<<<< HEAD
                let line = line.translate_2d(2., 3.).unwrap();
=======
    fn test_polygon_translation_2d() {
        let line = CoordSeq::<Point2d>::Linestring(vec![(0., 0.), (1.0, 1.0)])
            .to_sfcgal()
            .unwrap();
>>>>>>> 722dae99

        let line = line.geometry_translate_2d(2., 3.).unwrap();

        let coords: CoordSeq<Point2d> = line.to_coordinates().unwrap();

        match coords {
            CoordSeq::Linestring(vec) => {
                assert!(points_are_close2d(vec[0], (2.0, 3.0)));

                assert!(points_are_close2d(vec[1], (3.0, 4.0)));
            }
            _ => panic!("Bad coordinates variant"),
        }
    }

    #[test]

<<<<<<< HEAD
                let poly = poly.translate_3d(1.0, 2.0, 3.0).unwrap();
=======
    fn test_polygon_translation_3d() {
        let poly = CoordSeq::<Point3d>::Polygon(vec![vec![
            (0., 0., 0.),
            (1., 0., 0.),
            (1., 1., 0.),
            (0., 1., 0.),
            (0., 0., 0.),
        ]])
        .to_sfcgal()
        .unwrap();
>>>>>>> 722dae99

        let poly = poly.geometry_translate_3d(1.0, 2.0, 3.0).unwrap();

        let coords: CoordSeq<Point3d> = poly.to_coordinates().unwrap();

        match coords {
            CoordSeq::Polygon(vec) => {
                let poly_test = &vec[0];

                assert!(points_are_close3d(poly_test[0], (1., 2., 3.)));

                assert!(points_are_close3d(poly_test[2], (2., 3., 3.)));
            }
            _ => panic!("Bad coordinate variant"),
        }
    }

    #[test]

    fn test_rotate_point() {
        let point = CoordSeq::Point((1., 0., 0.)).to_sfcgal().unwrap();

<<<<<<< HEAD
                let point = point.rotate_z(5. * PI / 2.).unwrap();
=======
        let point = point.geometry_rotate_z(5. * PI / 2.).unwrap();
>>>>>>> 722dae99

        let coords: CoordSeq<Point3d> = point.to_coordinates().unwrap();

        match coords {
            CoordSeq::Point(pt) => {
                assert!(points_are_close3d(pt, (0., 1., 0.)))
            }
            _ => panic!("Bad coordinate variant"),
        }
    }

    #[test]

    fn test_obj_export() {
        // ----------------------------------------
        // Open with Blender or any other 3d soft
        // to visually check
        // ----------------------------------------
        let temp_dir = env::temp_dir();

        let final_path = format!("{}/sfcgal_test.obj", temp_dir.to_str().unwrap());

        println!("Writing to {:?}", temp_dir);

        let input = "MULTISOLID Z (((((0 0 0,0 1 0,1 1 0,1 0 0,0 0 0)),((0 0 1,1 0 1,1 1 1,0 1 1,0 0 1)),((0 0 0,1 0 0,1 0 1,0 0 1,0 0 0)),((1 1 0,0 1 0,0 1 1,1 1 1,1 1 0)),((1 0 0,1 1 0,1 1 1,1 0 1,1 0 0)),((0 0 0,0 0 1,0 1 1,0 1 0,0 0 0)))),((((2 4 6,2 5 6,3 5 6,3 4 6,2 4 6)),((2 4 7,3 4 7,3 5 7,2 5 7,2 4 7)),((2 4 6,3 4 6,3 4 7,2 4 7,2 4 6)),((3 5 6,2 5 6,2 5 7,3 5 7,3 5 6)),((3 4 6,3 5 6,3 5 7,3 4 7,3 4 6)),((2 4 6,2 4 7,2 5 7,2 5 6,2 4 6)))))";

        let shape = SFCGeometry::new(input).unwrap();

        assert!(shape.to_obj_file(final_path.as_str()).is_ok());
    }

    #[test]

    fn show_full_version() {
        println!("{:?}", _sfcgal_get_full_version());
    }
}<|MERGE_RESOLUTION|>--- conflicted
+++ resolved
@@ -849,692 +849,14 @@
 
         let result = unsafe { sfcgal_geometry_approximate_medial_axis(self.c_geom.as_ptr()) };
 
-<<<<<<< HEAD
-                let result = unsafe {
-
-                        sfcgal_geometry_triangulate_2dz(self.c_geom.as_ptr())
-                };
-
-                unsafe {
-
-                        SFCGeometry::new_from_raw(result, true)
-                }
-        }
-
-        /// Returns the convex hull of the given `SFCGeometry`.
-        /// ([C API reference](https://oslandia.github.io/SFCGAL/doxygen/group__capi.html#ga9027b5654cbacf6c2106d70b129d3a23))
-
-        pub fn convexhull(&self) -> Result<SFCGeometry> {
-
-                precondition_match_validity!(self);
-
-                let result = unsafe {
-
-                        sfcgal_geometry_convexhull(self.c_geom.as_ptr())
-                };
-
-                unsafe {
-
-                        SFCGeometry::new_from_raw(result, true)
-                }
-        }
-
-        /// Returns the 3d convex hull of the given `SFCGeometry`.
-        /// ([C API reference](https://oslandia.github.io/SFCGAL/doxygen/group__capi.html#gacf01a9097f2059afaad871658b4b5a6f))
-
-        pub fn convexhull_3d(&self) -> Result<SFCGeometry> {
-
-                precondition_match_validity!(self);
-
-                let result = unsafe {
-
-                        sfcgal_geometry_convexhull_3d(self.c_geom.as_ptr())
-                };
-
-                unsafe {
-
-                        SFCGeometry::new_from_raw(result, true)
-                }
-        }
-
-        /// Returns the substring of the given `SFCGeometry` LineString between
-        /// fractional distances. ([C API reference](https://oslandia.gitlab.io/SFCGAL/doxygen/group__capi.html#ga9184685ade86d02191ffaf0337ed3c1d))
-
-        pub fn line_substring(&self, start: f64, end: f64) -> Result<SFCGeometry> {
-
-                precondition_match_type!(self, GeomType::Linestring);
-
-                precondition_match_validity!(self);
-
-                precondition_index_in_range!(start, (-1.0..=1.0));
-
-                precondition_index_in_range!(end, (-1.0..=1.0));
-
-                let result = unsafe {
-
-                        sfcgal_geometry_line_sub_string(self.c_geom.as_ptr(), start, end)
-                };
-
-                unsafe {
-
-                        SFCGeometry::new_from_raw(result, true)
-                }
-        }
-
-        /// Returns the alpha shape of the given `SFCGeometry` Point set.
-        /// ([C API reference](https://oslandia.gitlab.io/SFCGAL/doxygen/group__capi.html#gadb33896047f57656dec64dff1984fba5))
-
-        pub fn alpha_shapes(&self, alpha: f64, allow_holes: bool) -> Result<SFCGeometry> {
-
-                if !self.is_valid().unwrap() {
-
-                        return Err(format_err!("Error: alpha shapes can only be computed on valid geometries"));
-                }
-
-                if alpha < 0.0 || !alpha.is_finite() {
-
-                        return Err(format_err!("Error: alpha parameter must be positive or equal to 0.0, got {}", alpha,));
-                }
-
-                let result = unsafe {
-
-                        sfcgal_geometry_alpha_shapes(self.c_geom.as_ptr(), alpha, allow_holes)
-                };
-
-                unsafe {
-
-                        SFCGeometry::new_from_raw(result, true)
-                }
-        }
-
-        /// Return the optimal alpha shape of the given `SFCGeometry` Point set.
-
-        pub fn optimal_alpha_shapes(&self, allow_holes: bool, nb_components: usize) -> Result<SFCGeometry> {
-
-                precondition_match_validity!(self);
-
-                let result = unsafe {
-
-                        sfcgal_geometry_optimal_alpha_shapes(self.c_geom.as_ptr(), allow_holes, nb_components)
-                };
-
-                unsafe {
-
-                        SFCGeometry::new_from_raw(result, true)
-                }
-        }
-
-        /// Create a SFCGeometry collection type (MultiPoint, MultiLineString,
-        /// MultiPolygon, MultiSolid or GeometryCollection) given a
-        /// mutable slice of `SFCGeometry`'s (this is a destructive
-        /// operation) ``` rust
-        /// use sfcgal::SFCGeometry;
-        /// let a = SFCGeometry::new("POINT(1.0 1.0)").unwrap();
-        /// let b = SFCGeometry::new("POINT(2.0 2.0)").unwrap();
-        /// let g = SFCGeometry::create_collection(&mut[a, b]).unwrap();
-        /// assert_eq!(
-        ///     g.to_wkt_decim(1).unwrap(),
-        ///     "MULTIPOINT((1.0 1.0),(2.0 2.0))",
-        /// );
-        /// ```
-
-        pub fn create_collection(geoms: &mut [SFCGeometry]) -> Result<SFCGeometry> {
-
-                if geoms.is_empty() {
-
-                        let res_geom = unsafe {
-
-                                sfcgal_geometry_collection_create()
-                        };
-
-                        return unsafe {
-
-                                SFCGeometry::new_from_raw(res_geom, true)
-                        };
-                }
-
-                let types = geoms
-                        .iter()
-                        .map(|g| g._type().unwrap())
-                        .collect::<Vec<GeomType>>();
-
-                let multis = types
-                        .iter()
-                        .map(|gt| gt.is_collection_type())
-                        .collect::<Vec<bool>>();
-
-                if !is_all_same(&types) || multis.iter().any(|&x| x) {
-
-                        let res_geom = unsafe {
-
-                                sfcgal_geometry_collection_create()
-                        };
-
-                        make_multi_geom(res_geom, geoms)
-                } else if types[0] == GeomType::Point {
-
-                        let res_geom = unsafe {
-
-                                sfcgal_multi_point_create()
-                        };
-
-                        make_multi_geom(res_geom, geoms)
-                } else if types[0] == GeomType::Linestring {
-
-                        let res_geom = unsafe {
-
-                                sfcgal_multi_linestring_create()
-                        };
-
-                        make_multi_geom(res_geom, geoms)
-                } else if types[0] == GeomType::Polygon {
-
-                        let res_geom = unsafe {
-
-                                sfcgal_multi_polygon_create()
-                        };
-
-                        make_multi_geom(res_geom, geoms)
-                } else if types[0] == GeomType::Solid {
-
-                        let mut res_geom = SFCGeometry::new("MULTISOLID EMPTY")?;
-
-                        res_geom.owned = false;
-
-                        make_multi_geom(res_geom.c_geom.as_ptr(), geoms)
-                } else {
-
-                        unreachable!();
-                }
-        }
-
-        /// Get the members of a SFCGeometry.
-        /// Returns Err if the SFCGeometry if not a collection (i.e. if it's
-        /// type is not in { MultiPoint, MultiLineString, MultiPolygon,
-        /// MultiSolid, GeometryCollection }). The original geometry
-        /// stay untouched. ``` rust
-        /// use sfcgal::SFCGeometry;
-        /// let g = SFCGeometry::new("MULTIPOINT((1.0 1.0),(2.0
-        /// 2.0))").unwrap(); let members =
-        /// g.get_collection_members().unwrap(); assert_eq!(
-        ///     members[0].to_wkt_decim(1).unwrap(),
-        ///     "POINT(1.0 1.0)",
-        /// );
-        /// assert_eq!(
-        ///     members[1].to_wkt_decim(1).unwrap(),
-        ///     "POINT(2.0 2.0)",
-        /// );
-        /// ```
-
-        pub fn get_collection_members(self) -> Result<Vec<SFCGeometry>> {
-
-                let _type = self._type()?;
-
-                if !_type.is_collection_type() {
-
-                        return Err(format_err!("Error: the given geometry doesn't have any member ({:?} is not a collection type)", _type,));
-                }
-
-                unsafe {
-
-                        let ptr = self.c_geom.as_ptr();
-
-                        let n_geom = sfcgal_geometry_collection_num_geometries(ptr);
-
-                        let mut result = Vec::new();
-
-                        for n in 0..n_geom {
-
-                                let _original_c_geom = sfcgal_geometry_collection_geometry_n(ptr, n);
-
-                                let clone_c_geom = sfcgal_geometry_clone(_original_c_geom);
-
-                                result.push(SFCGeometry::new_from_raw(clone_c_geom, true)?);
-                        }
-
-                        Ok(result)
-                }
-        }
-
-        /// Creates an empty point
-
-        pub fn point_create() -> Result<SFCGeometry> {
-
-                let result = unsafe {
-
-                        sfcgal_point_create()
-                };
-
-                unsafe {
-
-                        SFCGeometry::new_from_raw(result, true)
-                }
-        }
-
-        /// Creates a point from two X and Y coordinates
-
-        pub fn point_create_from_xy(x: f64, y: f64) -> Result<SFCGeometry> {
-
-                let result = unsafe {
-
-                        sfcgal_point_create_from_xy(x, y)
-                };
-
-                unsafe {
-
-                        SFCGeometry::new_from_raw(result, true)
-                }
-        }
-
-        /// Creates a point from three X, Y and M coordinates
-
-        pub fn point_create_from_xym(x: f64, y: f64, m: f64) -> Result<SFCGeometry> {
-
-                let result = unsafe {
-
-                        sfcgal_point_create_from_xym(x, y, m)
-                };
-
-                unsafe {
-
-                        SFCGeometry::new_from_raw(result, true)
-                }
-        }
-
-        /// Creates a point from three X, Y and Z coordinates
-
-        pub fn point_create_from_xyz(x: f64, y: f64, z: f64) -> Result<SFCGeometry> {
-
-                let result = unsafe {
-
-                        sfcgal_point_create_from_xyz(x, y, z)
-                };
-
-                unsafe {
-
-                        SFCGeometry::new_from_raw(result, true)
-                }
-        }
-
-        /// Create a point from x, y, z, m components.
-
-        pub fn point_create_from_xyzm(&self, x: f64, y: f64, z: f64, m: f64) -> Result<SFCGeometry> {
-
-                let result = unsafe {
-
-                        sfcgal_point_create_from_xyzm(x, y, z, m)
-                };
-
-                unsafe {
-
-                        SFCGeometry::new_from_raw(result, true)
-                }
-        }
-
-        /// Returns the X coordinate of the given Point
-
-        pub fn point_x(&self) -> Result<f64> {
-
-                precondition_match_type!(self, GeomType::Point);
-
-                precondition_match_not_empty!(self);
-
-                unsafe {
-
-                        Ok(sfcgal_point_x(self.c_geom.as_ptr()))
-                }
-        }
-
-        /// Returns the Y coordinate of the given Point
-
-        pub fn point_y(&self) -> Result<f64> {
-
-                precondition_match_type!(self, GeomType::Point);
-
-                precondition_match_not_empty!(self);
-
-                unsafe {
-
-                        Ok(sfcgal_point_y(self.c_geom.as_ptr()))
-                }
-        }
-
-        /// Returns the Z coordinate of the given Point
-
-        pub fn point_z(&self) -> Result<f64> {
-
-                precondition_match_type!(self, GeomType::Point);
-
-                precondition_match_not_empty!(self);
-
-                unsafe {
-
-                        let result = sfcgal_point_z(self.c_geom.as_ptr());
-
-                        check_nan_value(result)
-                }
-        }
-
-        /// Returns the M coordinate of the given Point
-
-        pub fn point_m(&self) -> Result<f64> {
-
-                precondition_match_type!(self, GeomType::Point);
-
-                precondition_match_not_empty!(self);
-
-                unsafe {
-
-                        let result = sfcgal_point_m(self.c_geom.as_ptr());
-
-                        check_nan_value(result)
-                }
-        }
-
-        /// Sets one vertex of a Triangle
-
-        pub fn triangle_set_vertex(&self, index: i32, vertex: &SFCGeometry) -> Result<()> {
-
-                precondition_match_type!(self, GeomType::Triangle);
-
-                precondition_index_in_range!(index, (0..3));
-
-                unsafe {
-
-                        let explicit_converted_int: ::std::os::raw::c_int = index;
-
-                        sfcgal_triangle_set_vertex(self.c_geom.as_ptr(), explicit_converted_int, vertex.c_geom.as_ptr());
-
-                        Ok(())
-                }
-        }
-
-        /// Sets one vertex of a Triangle from two coordinates
-
-        pub fn triangle_set_vertex_from_xy(&self, index: i32, x: f64, y: f64) -> Result<()> {
-
-                precondition_match_type!(self, GeomType::Triangle);
-
-                precondition_index_in_range!(index, (0..3));
-
-                unsafe {
-
-                        let explicit_converted_int: ::std::os::raw::c_int = index;
-
-                        sfcgal_triangle_set_vertex_from_xy(self.c_geom.as_ptr(), explicit_converted_int, x, y);
-
-                        Ok(())
-                }
-        }
-
-        /// Sets one vertex of a Triangle from three coordinates
-
-        pub fn triangle_set_vertex_from_xyz(&self, index: i32, x: f64, y: f64, z: f64) -> Result<()> {
-
-                precondition_match_type!(self, GeomType::Triangle);
-
-                precondition_index_in_range!(index, (0..3));
-
-                unsafe {
-
-                        let explicit_converted_int: ::std::os::raw::c_int = index;
-
-                        sfcgal_triangle_set_vertex_from_xyz(self.c_geom.as_ptr(), explicit_converted_int, x, y, z);
-
-                        Ok(())
-                }
-        }
-
-        /// Returns the straight skeleton partition for the given Polygon
-
-        pub fn straight_skeleton_partition(&self, auto_orientation: bool) -> Result<SFCGeometry> {
-
-                match self._type()? {
-                        GeomType::Polygon | GeomType::Multipolygon | GeomType::Triangle => (),
-                        _ => {
-
-                                bail!("Wrong input Geometry type");
-                        }
-                }
-
-                precondition_match_validity!(self);
-
-                let result = unsafe {
-
-                        sfcgal_geometry_straight_skeleton_partition(self.c_geom.as_ptr(), auto_orientation)
-                };
-
-                unsafe {
-
-                        SFCGeometry::new_from_raw(result, true)
-                }
-        }
-
-        /// Returns the visibility polygon of a Point inside a Polygon
-
-        pub fn visibility_point(&self, point: &SFCGeometry) -> Result<SFCGeometry> {
-
-                precondition_match_type!(self, GeomType::Polygon);
-
-                precondition_match_type_other!(point, GeomType::Point);
-
-                precondition_match_validity!(self);
-
-                if !self.covers(point)? {
-
-                        bail!("Point must be inside the Polygon");
-                }
-
-                let result = unsafe {
-
-                        sfcgal_geometry_visibility_point(self.c_geom.as_ptr(), point.c_geom.as_ptr())
-                };
-
-                unsafe {
-
-                        SFCGeometry::new_from_raw(result, true)
-                }
-        }
-
-        /// Rotates a geometry around the origin (0,0,0) by a given angle
-
-        pub fn rotate(&self, angle: f64) -> Result<SFCGeometry> {
-
-                let result = unsafe {
-
-                        sfcgal_geometry_rotate(self.c_geom.as_ptr(), angle)
-                };
-
-                unsafe {
-
-                        SFCGeometry::new_from_raw(result, true)
-                }
-        }
-
-        /// Rotates a geometry around the X axis by a given angle
-
-        pub fn rotate_x(&self, angle: f64) -> Result<SFCGeometry> {
-
-                let result = unsafe {
-
-                        sfcgal_geometry_rotate_x(self.c_geom.as_ptr(), angle)
-                };
-
-                unsafe {
-
-                        SFCGeometry::new_from_raw(result, true)
-                }
-        }
-
-        /// Rotates a geometry around the Y axis by a given angle
-
-        pub fn rotate_y(&self, angle: f64) -> Result<SFCGeometry> {
-
-                let result = unsafe {
-
-                        sfcgal_geometry_rotate_y(self.c_geom.as_ptr(), angle)
-                };
-
-                unsafe {
-
-                        SFCGeometry::new_from_raw(result, true)
-                }
-        }
-
-        /// Rotates a geometry around the Z axis by a given angle
-
-        pub fn rotate_z(&self, angle: f64) -> Result<SFCGeometry> {
-
-                let result = unsafe {
-
-                        sfcgal_geometry_rotate_z(self.c_geom.as_ptr(), angle)
-                };
-
-                unsafe {
-
-                        SFCGeometry::new_from_raw(result, true)
-                }
-        }
-
-        /// Rotates a geometry around a specified point by a given angle
-
-        pub fn rotate_2d(&self, angle: f64, origin_x: f64, origin_y: f64) -> Result<SFCGeometry> {
-
-                let result = unsafe {
-
-                        sfcgal_geometry_rotate_2d(self.c_geom.as_ptr(), angle, origin_x, origin_y)
-                };
-
-                unsafe {
-
-                        SFCGeometry::new_from_raw(result, true)
-                }
-        }
-
-        /// Rotates a 3D geometry around a specified axis by a given angle
-
-        pub fn rotate_3d(&self, angle: f64, axis_x_angle: f64, axis_y_angle: f64, axis_z_angle: f64) -> Result<SFCGeometry> {
-
-                let result = unsafe {
-
-                        sfcgal_geometry_rotate_3d(self.c_geom.as_ptr(), angle, axis_x_angle, axis_y_angle, axis_z_angle)
-                };
-
-                unsafe {
-
-                        SFCGeometry::new_from_raw(result, true)
-                }
-        }
-
-        /// Rotates a 3D geometry around a specified axis and center point by a
-        /// given
-
-        pub fn rotate_3d_around_center(&self, angle: f64, axis_x_angle: f64, axis_y_angle: f64, axis_z_angle: f64, center_x: f64, center_y: f64, center_z: f64) -> Result<SFCGeometry> {
-
-                let result = unsafe {
-
-                        sfcgal_geometry_rotate_3d_around_center(self.c_geom.as_ptr(), angle, axis_x_angle, axis_y_angle, axis_z_angle, center_x, center_y, center_z)
-                };
-
-                unsafe {
-
-                        SFCGeometry::new_from_raw(result, true)
-                }
-        }
-
-        /// Force a Right Handed Rule on the given Geometry
-
-        pub fn force_rhr(&self) -> Result<SFCGeometry> {
-
-                precondition_match_validity!(self);
-
-                let result = unsafe {
-
-                        sfcgal_geometry_force_rhr(self.c_geom.as_ptr())
-                };
-
-                unsafe {
-
-                        SFCGeometry::new_from_raw(result, true)
-                }
-        }
-
-        /// Force a Left Handed Rule on the given Geometry
-
-        pub fn force_lhr(&self) -> Result<SFCGeometry> {
-
-                precondition_match_validity!(self);
-
-                let result = unsafe {
-
-                        sfcgal_geometry_force_lhr(self.c_geom.as_ptr())
-                };
-
-                unsafe {
-
-                        SFCGeometry::new_from_raw(result, true)
-                }
-        }
-
-        /// Scale a geometry by a given factor
-
-        pub fn scale(&self, scale: f64) -> Result<SFCGeometry> {
-
-                let result = unsafe {
-
-                        sfcgal_geometry_scale(self.c_geom.as_ptr(), scale)
-                };
-
-                unsafe {
-
-                        SFCGeometry::new_from_raw(result, true)
-                }
-        }
-
-        /// Scale a geometry by different factors for each dimension
-
-        pub fn scale_3d(&self, scale_x: f64, scale_y: f64, scale_z: f64) -> Result<SFCGeometry> {
-
-                let result = unsafe {
-
-                        sfcgal_geometry_scale_3d(self.c_geom.as_ptr(), scale_x, scale_y, scale_z)
-                };
-
-                unsafe {
-
-                        SFCGeometry::new_from_raw(result, true)
-                }
-        }
-
-        /// Scale a geometry by different factors for each dimension around a
-        /// center
-
-        pub fn scale_3d_around_center(&self, factor_x: f64, factor_y: f64, factor_z: f64, center_x: f64, center_y: f64, center_z: f64) -> Result<SFCGeometry> {
-
-                let result = unsafe {
-
-                        sfcgal_geometry_scale_3d_around_center(self.c_geom.as_ptr(), factor_x, factor_y, factor_z, center_x, center_y, center_z)
-                };
-
-                unsafe {
-
-                        SFCGeometry::new_from_raw(result, true)
-                }
-        }
-=======
-        unsafe { SFCGeometry::new_from_raw(result, true) }
-    }
->>>>>>> 722dae99
+        unsafe { SFCGeometry::new_from_raw(result, true) }
+    }
 
     /// Returns the offset polygon of the given `SFCGeometry`.
     /// ([C API reference](https://sfcgal.gitlab.io/SFCGAL/doxygen/group__capi.html#ga9766f54ebede43a9b71fccf1524a1054))
 
-<<<<<<< HEAD
-        pub fn round(&self, value: i32) -> Result<SFCGeometry> {
-=======
     pub fn offset_polygon(&self, radius: f64) -> Result<SFCGeometry> {
         precondition_match_validity!(self);
->>>>>>> 722dae99
 
         let result = unsafe { sfcgal_geometry_offset_polygon(self.c_geom.as_ptr(), radius) };
 
@@ -1555,12 +877,8 @@
     /// Returns a tesselation of the given `SFCGeometry`.
     /// ([C API reference](https://sfcgal.gitlab.io/SFCGAL/doxygen/group__capi.html#ga570ce6214f305ed35ebbec62d366b588))
 
-<<<<<<< HEAD
-        pub fn buffer3d(&self, radius: f64, segments: i32, buffer_type: BufferType) -> Result<SFCGeometry> {
-=======
     pub fn tesselate(&self) -> Result<SFCGeometry> {
         precondition_match_validity!(self);
->>>>>>> 722dae99
 
         let result = unsafe { sfcgal_geometry_tesselate(self.c_geom.as_ptr()) };
 
@@ -1595,11 +913,7 @@
     pub fn convexhull_3d(&self) -> Result<SFCGeometry> {
         precondition_match_validity!(self);
 
-<<<<<<< HEAD
-        pub fn has_validity_flag(&self) -> i32 {
-=======
         let result = unsafe { sfcgal_geometry_convexhull_3d(self.c_geom.as_ptr()) };
->>>>>>> 722dae99
 
         unsafe { SFCGeometry::new_from_raw(result, true) }
     }
@@ -1610,11 +924,7 @@
     pub fn line_substring(&self, start: f64, end: f64) -> Result<SFCGeometry> {
         precondition_match_type!(self, GeomType::Linestring);
 
-<<<<<<< HEAD
-        pub fn visibility_segment(&self, point_a: &SFCGeometry, point_b: &SFCGeometry) -> Result<SFCGeometry> {
-=======
-        precondition_match_validity!(self);
->>>>>>> 722dae99
+        precondition_match_validity!(self);
 
         precondition_index_in_range!(start, (-1.0..=1.0));
 
@@ -1642,12 +952,8 @@
             ));
         }
 
-<<<<<<< HEAD
-        pub fn make_solid(&self) -> Result<SFCGeometry> {
-=======
         let result =
             unsafe { sfcgal_geometry_alpha_shapes(self.c_geom.as_ptr(), alpha, allow_holes) };
->>>>>>> 722dae99
 
         unsafe { SFCGeometry::new_from_raw(result, true) }
     }
@@ -1759,11 +1065,7 @@
 
             let n_geom = sfcgal_geometry_collection_num_geometries(ptr);
 
-<<<<<<< HEAD
-        pub fn translate_2d(&self, dx: f64, dy: f64) -> Result<SFCGeometry> {
-=======
             let mut result = Vec::new();
->>>>>>> 722dae99
 
             for n in 0..n_geom {
                 let _original_c_geom = sfcgal_geometry_collection_geometry_n(ptr, n);
@@ -1779,12 +1081,8 @@
 
     /// Creates an empty point
 
-<<<<<<< HEAD
-        pub fn translate_3d(&self, translation_x: f64, translation_y: f64, translation_z: f64) -> Result<SFCGeometry> {
-=======
     pub fn point_create() -> Result<SFCGeometry> {
         let result = unsafe { sfcgal_point_create() };
->>>>>>> 722dae99
 
         unsafe { SFCGeometry::new_from_raw(result, true) }
     }
@@ -1797,11 +1095,7 @@
         unsafe { SFCGeometry::new_from_raw(result, true) }
     }
 
-<<<<<<< HEAD
-        pub fn force_valid(&self, validity: i32) {
-=======
     /// Creates a point from three X, Y and M coordinates
->>>>>>> 722dae99
 
     pub fn point_create_from_xym(x: f64, y: f64, m: f64) -> Result<SFCGeometry> {
         let result = unsafe { sfcgal_point_create_from_xym(x, y, m) };
@@ -2043,7 +1337,7 @@
 
     /// Rotates a 3D geometry around a specified axis and center point by a
     /// given
-    #[allow(clippy::too_many_arguments)]
+
     pub fn geometry_rotate_3d_around_center(
         &self,
         angle: f64,
@@ -3485,14 +2779,10 @@
 
     #[test]
 
-<<<<<<< HEAD
-                let line = line.translate_2d(2., 3.).unwrap();
-=======
     fn test_polygon_translation_2d() {
         let line = CoordSeq::<Point2d>::Linestring(vec![(0., 0.), (1.0, 1.0)])
             .to_sfcgal()
             .unwrap();
->>>>>>> 722dae99
 
         let line = line.geometry_translate_2d(2., 3.).unwrap();
 
@@ -3510,9 +2800,6 @@
 
     #[test]
 
-<<<<<<< HEAD
-                let poly = poly.translate_3d(1.0, 2.0, 3.0).unwrap();
-=======
     fn test_polygon_translation_3d() {
         let poly = CoordSeq::<Point3d>::Polygon(vec![vec![
             (0., 0., 0.),
@@ -3523,7 +2810,6 @@
         ]])
         .to_sfcgal()
         .unwrap();
->>>>>>> 722dae99
 
         let poly = poly.geometry_translate_3d(1.0, 2.0, 3.0).unwrap();
 
@@ -3546,11 +2832,7 @@
     fn test_rotate_point() {
         let point = CoordSeq::Point((1., 0., 0.)).to_sfcgal().unwrap();
 
-<<<<<<< HEAD
-                let point = point.rotate_z(5. * PI / 2.).unwrap();
-=======
         let point = point.geometry_rotate_z(5. * PI / 2.).unwrap();
->>>>>>> 722dae99
 
         let coords: CoordSeq<Point3d> = point.to_coordinates().unwrap();
 
