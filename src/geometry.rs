--- conflicted
+++ resolved
@@ -622,10 +622,7 @@
         unsafe { SFCGeometry::new_from_raw(result, true) }
     }
 
-<<<<<<< HEAD
-    /// Tests the coverage of geom1 and geom2
-=======
->>>>>>> 3332740b
+    ///
     pub fn covers(&self, other: &SFCGeometry) -> Result<bool> {
         precondition_match_validity!(self);
         precondition_match_validity_other!(other);
@@ -634,10 +631,7 @@
         check_predicate(rv)
     }
 
-<<<<<<< HEAD
-    /// Tests the 3D coverage of geom1 and geom2
-=======
->>>>>>> 3332740b
+    ///
     pub fn covers_3d(&self, other: &SFCGeometry) -> Result<bool> {
         precondition_match_validity!(self);
         precondition_match_validity_other!(other);
